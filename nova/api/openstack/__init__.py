# vim: tabstop=4 shiftwidth=4 softtabstop=4

# Copyright 2010 United States Government as represented by the
# Administrator of the National Aeronautics and Space Administration.
# All Rights Reserved.
#
#    Licensed under the Apache License, Version 2.0 (the "License"); you may
#    not use this file except in compliance with the License. You may obtain
#    a copy of the License at
#
#         http://www.apache.org/licenses/LICENSE-2.0
#
#    Unless required by applicable law or agreed to in writing, software
#    distributed under the License is distributed on an "AS IS" BASIS, WITHOUT
#    WARRANTIES OR CONDITIONS OF ANY KIND, either express or implied. See the
#    License for the specific language governing permissions and limitations
#    under the License.

"""
WSGI middleware for OpenStack API controllers.
"""

import routes
import webob.dec
import webob.exc

from nova import flags
from nova import log as logging
from nova import wsgi as base_wsgi
from nova.api.openstack import accounts
from nova.api.openstack import faults
from nova.api.openstack import backup_schedules
from nova.api.openstack import consoles
from nova.api.openstack import flavors
from nova.api.openstack import images
from nova.api.openstack import image_metadata
from nova.api.openstack import ips
from nova.api.openstack import limits
from nova.api.openstack import servers
from nova.api.openstack import server_metadata
from nova.api.openstack import shared_ip_groups
from nova.api.openstack import users
from nova.api.openstack import wsgi
from nova.api.openstack import zones


LOG = logging.getLogger('nova.api.openstack')
FLAGS = flags.FLAGS
flags.DEFINE_bool('allow_admin_api',
    False,
    'When True, this API service will accept admin operations.')


class FaultWrapper(base_wsgi.Middleware):
    """Calls down the middleware stack, making exceptions into faults."""

    @webob.dec.wsgify(RequestClass=wsgi.Request)
    def __call__(self, req):
        try:
            return req.get_response(self.application)
        except Exception as ex:
            LOG.exception(_("Caught error: %s"), unicode(ex))
            exc = webob.exc.HTTPInternalServerError(explanation=unicode(ex))
            return faults.Fault(exc)


class APIRouter(base_wsgi.Router):
    """
    Routes requests on the OpenStack API to the appropriate controller
    and method.
    """

    @classmethod
    def factory(cls, global_config, **local_config):
        """Simple paste factory, :class:`nova.wsgi.Router` doesn't have one"""
        return cls()

    def __init__(self, ext_mgr=None):
        self.server_members = {}
        mapper = routes.Mapper()
        self._setup_routes(mapper)
        super(APIRouter, self).__init__(mapper)

    def _setup_routes(self, mapper):
        server_members = self.server_members
        server_members['action'] = 'POST'
        if FLAGS.allow_admin_api:
            LOG.debug(_("Including admin operations in API."))

            server_members['pause'] = 'POST'
            server_members['unpause'] = 'POST'
            server_members['diagnostics'] = 'GET'
            server_members['actions'] = 'GET'
            server_members['suspend'] = 'POST'
            server_members['resume'] = 'POST'
            server_members['rescue'] = 'POST'
            server_members['unrescue'] = 'POST'
            server_members['reset_network'] = 'POST'
            server_members['inject_network_info'] = 'POST'

<<<<<<< HEAD
            mapper.resource("zone", "zones",
                        controller=zones.create_resource(),
                        collection={'detail': 'GET', 'info': 'GET'}),
=======
            mapper.resource("zone", "zones", controller=zones.Controller(),
                        collection={'detail': 'GET', 'info': 'GET',
                                    'select': 'GET'})
>>>>>>> 3793c37d

            mapper.resource("user", "users",
                        controller=users.create_resource(),
                        collection={'detail': 'GET'})

            mapper.resource("account", "accounts",
                            controller=accounts.create_resource(),
                            collection={'detail': 'GET'})

        mapper.resource("console", "consoles",
                        controller=consoles.create_resource(),
                        parent_resource=dict(member_name='server',
                        collection_name='servers'))

        super(APIRouter, self).__init__(mapper)


class APIRouterV10(APIRouter):
    """Define routes specific to OpenStack API V1.0."""

    def _setup_routes(self, mapper):
        super(APIRouterV10, self)._setup_routes(mapper)
        mapper.resource("server", "servers",
                        controller=servers.create_resource('1.0'),
                        collection={'detail': 'GET'},
                        member=self.server_members)

        mapper.resource("image", "images",
                        controller=images.create_resource('1.0'),
                        collection={'detail': 'GET'})

        mapper.resource("flavor", "flavors",
                        controller=flavors.create_resource('1.0'),
                        collection={'detail': 'GET'})

        mapper.resource("shared_ip_group", "shared_ip_groups",
                        collection={'detail': 'GET'},
                        controller=shared_ip_groups.create_resource())

        mapper.resource("backup_schedule", "backup_schedule",
                        controller=backup_schedules.create_resource(),
                        parent_resource=dict(member_name='server',
                        collection_name='servers'))

        mapper.resource("limit", "limits",
                        controller=limits.create_resource('1.0'))

        mapper.resource("ip", "ips", controller=ips.create_resource(),
                        collection=dict(public='GET', private='GET'),
                        parent_resource=dict(member_name='server',
                                             collection_name='servers'))


class APIRouterV11(APIRouter):
    """Define routes specific to OpenStack API V1.1."""

    def _setup_routes(self, mapper):
        super(APIRouterV11, self)._setup_routes(mapper)
        mapper.resource("server", "servers",
                        controller=servers.create_resource('1.1'),
                        collection={'detail': 'GET'},
                        member=self.server_members)

        mapper.resource("image", "images",
                        controller=images.create_resource('1.1'),
                        collection={'detail': 'GET'})

        mapper.resource("image_meta", "meta",
                        controller=image_metadata.create_resource(),
                        parent_resource=dict(member_name='image',
                        collection_name='images'))

        mapper.resource("server_meta", "meta",
                        controller=server_metadata.create_resource(),
                        parent_resource=dict(member_name='server',
                        collection_name='servers'))

        mapper.resource("flavor", "flavors",
                        controller=flavors.create_resource('1.1'),
                        collection={'detail': 'GET'})

        mapper.resource("limit", "limits",
                        controller=limits.create_resource('1.1'))<|MERGE_RESOLUTION|>--- conflicted
+++ resolved
@@ -98,15 +98,10 @@
             server_members['reset_network'] = 'POST'
             server_members['inject_network_info'] = 'POST'
 
-<<<<<<< HEAD
             mapper.resource("zone", "zones",
                         controller=zones.create_resource(),
-                        collection={'detail': 'GET', 'info': 'GET'}),
-=======
-            mapper.resource("zone", "zones", controller=zones.Controller(),
                         collection={'detail': 'GET', 'info': 'GET',
                                     'select': 'GET'})
->>>>>>> 3793c37d
 
             mapper.resource("user", "users",
                         controller=users.create_resource(),
