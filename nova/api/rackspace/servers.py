--- conflicted
+++ resolved
@@ -26,11 +26,7 @@
 
 FLAGS = flags.FLAGS
 
-FLAGS = flags.FLAGS
-
 class Controller(base.Controller):
-
-<<<<<<< HEAD
     _serialization_metadata = {
         'application/xml': {
             "plurals": "servers",
@@ -55,20 +51,7 @@
 
     def delete(self, req, id):
         instance = self.instdir.get(id)
-=======
-    def index(self, **kwargs):
-        instances = []
-        for inst in db.instance_get_all(None):
-            instances.append(instance_details(inst))
 
-    def show(self, **kwargs):
-        instance_id = kwargs['id']
-        return db.instance_get(None, instance_id)
-
-    def delete(self, **kwargs):
-        instance_id = kwargs['id']
-        instance = db.instance_get(None, instance_id)
->>>>>>> ce0a9b7b
         if not instance:
             return exc.HTTPNotFound()
         instance.destroy()
@@ -79,19 +62,11 @@
         rpc.cast(
             FLAGS.compute_topic, {
                 "method": "run_instance",
-<<<<<<< HEAD
                 "args": {"instance_id": inst.instance_id}})
         return _entity_inst(inst)
 
     def update(self, req, id):
         instance = self.instdir.get(instance_id)
-=======
-                "args": {"instance_id": inst['id']}})
-
-    def update(self, **kwargs):
-        instance_id = kwargs['id']
-        instance = db.instance_get(None, instance_id)
->>>>>>> ce0a9b7b
         if not instance:
             return exc.HTTPNotFound()
         instance.update(kwargs['server'])
@@ -109,7 +84,6 @@
 
         inst['launch_time'] = ltime
         inst['mac_address'] = utils.generate_mac()
-<<<<<<< HEAD
 
         # TODO(dietz) Do we need any of these?
         inst['project_id'] = env['project']['id']
@@ -126,12 +100,6 @@
                                 inst['project_id'],
                                 'default')['bridge_name']
 
-=======
-        inst_id = db.instance_create(None, inst)['id']
-        address = self.network_manager.allocate_fixed_ip(None, inst_id)
-        # key_data, key_name, ami_launch_index
-        # TODO(todd): key data or root password
->>>>>>> ce0a9b7b
         inst.save()
         return _entity_inst(inst)
 
