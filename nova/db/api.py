# vim: tabstop=4 shiftwidth=4 softtabstop=4

# Copyright 2010 United States Government as represented by the
# Administrator of the National Aeronautics and Space Administration.
# All Rights Reserved.
#
#    Licensed under the Apache License, Version 2.0 (the "License"); you may
#    not use this file except in compliance with the License. You may obtain
#    a copy of the License at
#
#         http://www.apache.org/licenses/LICENSE-2.0
#
#    Unless required by applicable law or agreed to in writing, software
#    distributed under the License is distributed on an "AS IS" BASIS, WITHOUT
#    WARRANTIES OR CONDITIONS OF ANY KIND, either express or implied. See the
#    License for the specific language governing permissions and limitations
#    under the License.
"""
Defines interface for DB access
"""

from nova import exception
from nova import flags
from nova import utils


FLAGS = flags.FLAGS
flags.DEFINE_string('db_backend', 'sqlalchemy',
                    'The backend to use for db')


IMPL = utils.LazyPluggable(FLAGS['db_backend'],
                           sqlalchemy='nova.db.sqlalchemy.api')


class NoMoreAddresses(exception.Error):
    """No more available addresses"""
    pass


class NoMoreBlades(exception.Error):
    """No more available blades"""
    pass


class NoMoreNetworks(exception.Error):
    """No more available networks"""
    pass


###################


def service_destroy(context, instance_id):
    """Destroy the service or raise if it does not exist."""
    return IMPL.service_destroy(context, instance_id)


def service_get(context, service_id):
    """Get an service or raise if it does not exist."""
    return IMPL.service_get(context, service_id)


def service_get_all_by_topic(context, topic):
    """Get all compute services for a given topic """
    return IMPL.service_get_all_by_topic(context, topic)


def service_get_all_compute_sorted(context):
    """Get all compute services sorted by instance count

    Returns a list of (Service, instance_count) tuples
    """
    return IMPL.service_get_all_compute_sorted(context)


def service_get_all_network_sorted(context):
    """Get all network services sorted by network count

    Returns a list of (Service, network_count) tuples
    """
    return IMPL.service_get_all_network_sorted(context)


def service_get_all_volume_sorted(context):
    """Get all volume services sorted by volume count

    Returns a list of (Service, volume_count) tuples
    """
    return IMPL.service_get_all_volume_sorted(context)


def service_get_by_args(context, host, binary):
    """Get the state of an service by node name and binary."""
    return IMPL.service_get_by_args(context, host, binary)


def service_create(context, values):
    """Create a service from the values dictionary."""
    return IMPL.service_create(context, values)


def service_update(context, service_id, values):
    """Set the given properties on an service and update it.

    Raises NotFound if service does not exist.

    """
    return IMPL.service_update(context, service_id, values)


###################


def floating_ip_allocate_address(context, host, project_id):
    """Allocate free floating ip and return the address.

    Raises if one is not available.
    """
    return IMPL.floating_ip_allocate_address(context, host, project_id)


def floating_ip_create(context, values):
    """Create a floating ip from the values dictionary."""
    return IMPL.floating_ip_create(context, values)


def floating_ip_count_by_project(context, project_id):
    """Count floating ips used by project."""
    return IMPL.floating_ip_count_by_project(context, project_id)


def floating_ip_deallocate(context, address):
    """Deallocate an floating ip by address"""
    return IMPL.floating_ip_deallocate(context, address)


def floating_ip_destroy(context, address):
    """Destroy the floating_ip or raise if it does not exist."""
    return IMPL.floating_ip_destroy(context, address)


def floating_ip_disassociate(context, address):
    """Disassociate an floating ip from a fixed ip by address.

    Returns the address of the existing fixed ip.
    """
    return IMPL.floating_ip_disassociate(context, address)


def floating_ip_fixed_ip_associate(context, floating_address, fixed_address):
    """Associate an floating ip to a fixed_ip by address."""
    return IMPL.floating_ip_fixed_ip_associate(context,
                                               floating_address,
                                               fixed_address)


def floating_ip_get_all(context):
    """Get all floating ips."""
    return IMPL.floating_ip_get_all(context)


def floating_ip_get_all_by_host(context, host):
    """Get all floating ips."""
    return IMPL.floating_ip_get_all_by_host(context, host)


def floating_ip_get_by_address(context, address):
    """Get a floating ip by address or raise if it doesn't exist."""
    return IMPL.floating_ip_get_by_address(context, address)


def floating_ip_get_instance(context, address):
    """Get an instance for a floating ip by address."""
    return IMPL.floating_ip_get_instance(context, address)


####################


def fixed_ip_associate(context, address, instance_id):
    """Associate fixed ip to instance.

    Raises if fixed ip is not available.
    """
    return IMPL.fixed_ip_associate(context, address, instance_id)


def fixed_ip_associate_pool(context, network_id, instance_id):
    """Find free ip in network and associate it to instance.

    Raises if one is not available.
    """
    return IMPL.fixed_ip_associate_pool(context, network_id, instance_id)


def fixed_ip_create(context, values):
    """Create a fixed ip from the values dictionary."""
    return IMPL.fixed_ip_create(context, values)


def fixed_ip_disassociate(context, address):
    """Disassociate a fixed ip from an instance by address."""
    return IMPL.fixed_ip_disassociate(context, address)


def fixed_ip_get_by_address(context, address):
    """Get a fixed ip by address or raise if it does not exist."""
    return IMPL.fixed_ip_get_by_address(context, address)


def fixed_ip_get_instance(context, address):
    """Get an instance for a fixed ip by address."""
    return IMPL.fixed_ip_get_instance(context, address)


def fixed_ip_get_network(context, address):
    """Get a network for a fixed ip by address."""
    return IMPL.fixed_ip_get_network(context, address)


def fixed_ip_update(context, address, values):
    """Create a fixed ip from the values dictionary."""
    return IMPL.fixed_ip_update(context, address, values)


####################


def instance_create(context, values):
    """Create an instance from the values dictionary."""
    return IMPL.instance_create(context, values)


def instance_data_get_for_project(context, project_id):
    """Get (instance_count, core_count) for project."""
    return IMPL.instance_data_get_for_project(context, project_id)


def instance_destroy(context, instance_id):
    """Destroy the instance or raise if it does not exist."""
    return IMPL.instance_destroy(context, instance_id)


def instance_get(context, instance_id):
    """Get an instance or raise if it does not exist."""
    return IMPL.instance_get(context, instance_id)


def instance_get_all(context):
    """Get all instances."""
    return IMPL.instance_get_all(context)


def instance_get_by_project(context, project_id):
    """Get all instance belonging to a project."""
    return IMPL.instance_get_by_project(context, project_id)


def instance_get_by_reservation(context, reservation_id):
    """Get all instance belonging to a reservation."""
    return IMPL.instance_get_by_reservation(context, reservation_id)


def instance_get_fixed_address(context, instance_id):
    """Get the fixed ip address of an instance."""
    return IMPL.instance_get_fixed_address(context, instance_id)


def instance_get_floating_address(context, instance_id):
    """Get the first floating ip address of an instance."""
    return IMPL.instance_get_floating_address(context, instance_id)


def instance_get_by_str(context, str_id):
    """Get an instance by string id."""
    return IMPL.instance_get_by_str(context, str_id)


def instance_is_vpn(context, instance_id):
    """True if instance is a vpn."""
    return IMPL.instance_is_vpn(context, instance_id)


def instance_set_state(context, instance_id, state, description=None):
    """Set the state of an instance."""
    return IMPL.instance_set_state(context, instance_id, state, description)


def instance_update(context, instance_id, values):
    """Set the given properties on an instance and update it.

    Raises NotFound if instance does not exist.

    """
    return IMPL.instance_update(context, instance_id, values)


<<<<<<< HEAD
def instance_add_security_group(context, instance_id, security_group_id):
    """Associate the given security group with the given instance"""
    return IMPL.instance_add_security_group(context, instance_id, security_group_id)
=======
###################


def key_pair_create(context, values):
    """Create a key_pair from the values dictionary."""
    return IMPL.key_pair_create(context, values)


def key_pair_destroy(context, user_id, name):
    """Destroy the key_pair or raise if it does not exist."""
    return IMPL.key_pair_destroy(context, user_id, name)


def key_pair_destroy_all_by_user(context, user_id):
    """Destroy all key_pairs by user."""
    return IMPL.key_pair_destroy_all_by_user(context, user_id)


def key_pair_get(context, user_id, name):
    """Get a key_pair or raise if it does not exist."""
    return IMPL.key_pair_get(context, user_id, name)


def key_pair_get_all_by_user(context, user_id):
    """Get all key_pairs by user."""
    return IMPL.key_pair_get_all_by_user(context, user_id)
>>>>>>> 4e727faf


####################


def network_count(context):
    """Return the number of networks."""
    return IMPL.network_count(context)


def network_count_allocated_ips(context, network_id):
    """Return the number of allocated non-reserved ips in the network."""
    return IMPL.network_count_allocated_ips(context, network_id)


def network_count_available_ips(context, network_id):
    """Return the number of available ips in the network."""
    return IMPL.network_count_available_ips(context, network_id)


def network_count_reserved_ips(context, network_id):
    """Return the number of reserved ips in the network."""
    return IMPL.network_count_reserved_ips(context, network_id)


def network_create(context, values):
    """Create a network from the values dictionary."""
    return IMPL.network_create(context, values)


def network_create_fixed_ips(context, network_id, num_vpn_clients):
    """Create the ips for the network, reserving sepecified ips."""
    return IMPL.network_create_fixed_ips(context, network_id, num_vpn_clients)


def network_destroy(context, network_id):
    """Destroy the network or raise if it does not exist."""
    return IMPL.network_destroy(context, network_id)


def network_get(context, network_id):
    """Get an network or raise if it does not exist."""
    return IMPL.network_get(context, network_id)


# pylint: disable-msg=C0103
def network_get_associated_fixed_ips(context, network_id):
    """Get all network's ips that have been associated."""
    return IMPL.network_get_associated_fixed_ips(context, network_id)


def network_get_by_bridge(context, bridge):
    """Get an network or raise if it does not exist."""
    return IMPL.network_get_by_bridge(context, bridge)


def network_get_index(context, network_id):
    """Get non-conflicting index for network"""
    return IMPL.network_get_index(context, network_id)


def network_get_vpn_ip(context, network_id):
    """Get non-conflicting index for network"""
    return IMPL.network_get_vpn_ip(context, network_id)


def network_index_count(context):
    """Return count of network indexes"""
    return IMPL.network_index_count(context)


def network_index_create(context, values):
    """Create a network index from the values dict"""
    return IMPL.network_index_create(context, values)


def network_set_cidr(context, network_id, cidr):
    """Set the Classless Inner Domain Routing for the network"""
    return IMPL.network_set_cidr(context, network_id, cidr)


def network_set_host(context, network_id, host_id):
    """Safely set the host for network"""
    return IMPL.network_set_host(context, network_id, host_id)


def network_update(context, network_id, values):
    """Set the given properties on an network and update it.

    Raises NotFound if network does not exist.

    """
    return IMPL.network_update(context, network_id, values)


###################


def project_get_network(context, project_id):
    """Return the network associated with the project."""
    return IMPL.project_get_network(context, project_id)


###################


def queue_get_for(context, topic, physical_node_id):
    """Return a channel to send a message to a node with a topic."""
    return IMPL.queue_get_for(context, topic, physical_node_id)


###################


def export_device_count(context):
    """Return count of export devices."""
    return IMPL.export_device_count(context)


def export_device_create(context, values):
    """Create an export_device from the values dictionary."""
    return IMPL.export_device_create(context, values)


###################


def quota_create(context, values):
    """Create a quota from the values dictionary."""
    return IMPL.quota_create(context, values)


def quota_get(context, project_id):
    """Retrieve a quota or raise if it does not exist."""
    return IMPL.quota_get(context, project_id)


def quota_update(context, project_id, values):
    """Update a quota from the values dictionary."""
    return IMPL.quota_update(context, project_id, values)


def quota_destroy(context, project_id):
    """Destroy the quota or raise if it does not exist."""
    return IMPL.quota_destroy(context, project_id)


###################


def volume_allocate_shelf_and_blade(context, volume_id):
    """Atomically allocate a free shelf and blade from the pool."""
    return IMPL.volume_allocate_shelf_and_blade(context, volume_id)


def volume_attached(context, volume_id, instance_id, mountpoint):
    """Ensure that a volume is set as attached."""
    return IMPL.volume_attached(context, volume_id, instance_id, mountpoint)


def volume_create(context, values):
    """Create a volume from the values dictionary."""
    return IMPL.volume_create(context, values)


def volume_data_get_for_project(context, project_id):
    """Get (volume_count, gigabytes) for project."""
    return IMPL.volume_data_get_for_project(context, project_id)


def volume_destroy(context, volume_id):
    """Destroy the volume or raise if it does not exist."""
    return IMPL.volume_destroy(context, volume_id)


def volume_detached(context, volume_id):
    """Ensure that a volume is set as detached."""
    return IMPL.volume_detached(context, volume_id)


def volume_get(context, volume_id):
    """Get a volume or raise if it does not exist."""
    return IMPL.volume_get(context, volume_id)


def volume_get_all(context):
    """Get all volumes."""
    return IMPL.volume_get_all(context)


def volume_get_instance(context, volume_id):
    """Get the instance that a volume is attached to."""
    return IMPL.volume_get_instance(context, volume_id)


def volume_get_by_project(context, project_id):
    """Get all volumes belonging to a project."""
    return IMPL.volume_get_by_project(context, project_id)


def volume_get_by_str(context, str_id):
    """Get a volume by string id."""
    return IMPL.volume_get_by_str(context, str_id)


def volume_get_shelf_and_blade(context, volume_id):
    """Get the shelf and blade allocated to the volume."""
    return IMPL.volume_get_shelf_and_blade(context, volume_id)


def volume_update(context, volume_id, values):
    """Set the given properties on an volume and update it.

    Raises NotFound if volume does not exist.

    """
    return IMPL.volume_update(context, volume_id, values)


####################


def security_group_get_all(context):
    """Get all security groups"""
    return IMPL.security_group_get_all(context)


def security_group_get(context, security_group_id):
    """Get security group by its internal id"""
    return IMPL.security_group_get(context, security_group_id)


def security_group_get_by_name(context, project_id, group_name):
    """Returns a security group with the specified name from a project"""
    return IMPL.security_group_get_by_name(context, project_id, group_name)


def security_group_get_by_project(context, project_id):
    """Get all security groups belonging to a project"""
    return IMPL.security_group_get_by_project(context, project_id)


def security_group_get_by_instance(context, instance_id):
    """Get security groups to which the instance is assigned"""
    return IMPL.security_group_get_by_instance(context, instance_id)


def securitygroup_exists(context, project_id, group_name):
    """Indicates if a group name exists in a project"""
    return IMPL.security_group_exists(context, project_id, group_name)


def security_group_create(context, values):
    """Create a new security group"""
    return IMPL.security_group_create(context, values)
    

def security_group_destroy(context, security_group_id):
    """Deletes a security group"""
    return IMPL.security_group_destroy(context, security_group_id)


####################


def security_group_rule_create(context, values):
    """Create a new security group"""
    return IMPL.security_group_rule_create(context, values)


def security_group_rule_get_by_security_group(context, security_group_id):
    """Get all rules for a a given security group"""
    return IMPL.security_group_rule_get_by_security_group(context, security_group_id)

def security_group_rule_destroy(context, security_group_rule_id):
    """Deletes a security group rule"""
    return IMPL.security_group_rule_destroy(context, security_group_rule_id)<|MERGE_RESOLUTION|>--- conflicted
+++ resolved
@@ -296,11 +296,11 @@
     return IMPL.instance_update(context, instance_id, values)
 
 
-<<<<<<< HEAD
 def instance_add_security_group(context, instance_id, security_group_id):
     """Associate the given security group with the given instance"""
     return IMPL.instance_add_security_group(context, instance_id, security_group_id)
-=======
+
+
 ###################
 
 
@@ -327,7 +327,6 @@
 def key_pair_get_all_by_user(context, user_id):
     """Get all key_pairs by user."""
     return IMPL.key_pair_get_all_by_user(context, user_id)
->>>>>>> 4e727faf
 
 
 ####################
