# vim: tabstop=4 shiftwidth=4 softtabstop=4

# Copyright 2010 United States Government as represented by the
# Administrator of the National Aeronautics and Space Administration.
# All Rights Reserved.
#
#    Licensed under the Apache License, Version 2.0 (the "License"); you may
#    not use this file except in compliance with the License. You may obtain
#    a copy of the License at
#
#         http://www.apache.org/licenses/LICENSE-2.0
#
#    Unless required by applicable law or agreed to in writing, software
#    distributed under the License is distributed on an "AS IS" BASIS, WITHOUT
#    WARRANTIES OR CONDITIONS OF ANY KIND, either express or implied. See the
#    License for the specific language governing permissions and limitations
#    under the License.
"""
Implementation of SQLAlchemy backend.
"""

import warnings

from nova import db
from nova import exception
from nova import flags
from nova import ipv6
from nova import utils
from nova.db.sqlalchemy import models
from nova.db.sqlalchemy.session import get_session
from sqlalchemy import or_
from sqlalchemy.exc import IntegrityError
from sqlalchemy.orm import joinedload
from sqlalchemy.orm import joinedload_all
from sqlalchemy.sql import exists
from sqlalchemy.sql import func
from sqlalchemy.sql.expression import literal_column

FLAGS = flags.FLAGS


def is_admin_context(context):
    """Indicates if the request context is an administrator."""
    if not context:
        warnings.warn(_('Use of empty request context is deprecated'),
                      DeprecationWarning)
        raise Exception('die')
    return context.is_admin


def is_user_context(context):
    """Indicates if the request context is a normal user."""
    if not context:
        return False
    if context.is_admin:
        return False
    if not context.user_id or not context.project_id:
        return False
    return True


def authorize_project_context(context, project_id):
    """Ensures a request has permission to access the given project."""
    if is_user_context(context):
        if not context.project:
            raise exception.NotAuthorized()
        elif context.project_id != project_id:
            raise exception.NotAuthorized()


def authorize_user_context(context, user_id):
    """Ensures a request has permission to access the given user."""
    if is_user_context(context):
        if not context.user:
            raise exception.NotAuthorized()
        elif context.user_id != user_id:
            raise exception.NotAuthorized()


def can_read_deleted(context):
    """Indicates if the context has access to deleted objects."""
    if not context:
        return False
    return context.read_deleted


def require_admin_context(f):
    """Decorator to require admin request context.

    The first argument to the wrapped function must be the context.

    """

    def wrapper(*args, **kwargs):
        if not is_admin_context(args[0]):
            raise exception.AdminRequired()
        return f(*args, **kwargs)
    return wrapper


def require_context(f):
    """Decorator to require *any* user or admin context.

    This does no authorization for user or project access matching, see
    :py:func:`authorize_project_context` and
    :py:func:`authorize_user_context`.

    The first argument to the wrapped function must be the context.

    """

    def wrapper(*args, **kwargs):
        if not is_admin_context(args[0]) and not is_user_context(args[0]):
            raise exception.NotAuthorized()
        return f(*args, **kwargs)
    return wrapper


###################

@require_admin_context
def service_destroy(context, service_id):
    session = get_session()
    with session.begin():
        service_ref = service_get(context, service_id, session=session)
        service_ref.delete(session=session)

        if service_ref.topic == 'compute' and \
            len(service_ref.compute_node) != 0:
            for c in service_ref.compute_node:
                c.delete(session=session)


@require_admin_context
def service_get(context, service_id, session=None):
    if not session:
        session = get_session()

    result = session.query(models.Service).\
                     options(joinedload('compute_node')).\
                     filter_by(id=service_id).\
                     filter_by(deleted=can_read_deleted(context)).\
                     first()

    if not result:
        raise exception.ServiceNotFound(service_id=service_id)

    return result


@require_admin_context
def service_get_all(context, disabled=None):
    session = get_session()
    query = session.query(models.Service).\
                   filter_by(deleted=can_read_deleted(context))

    if disabled is not None:
        query = query.filter_by(disabled=disabled)

    return query.all()


@require_admin_context
def service_get_all_by_topic(context, topic):
    session = get_session()
    return session.query(models.Service).\
                   filter_by(deleted=False).\
                   filter_by(disabled=False).\
                   filter_by(topic=topic).\
                   all()


@require_admin_context
def service_get_by_host_and_topic(context, host, topic):
    session = get_session()
    return session.query(models.Service).\
                   filter_by(deleted=False).\
                   filter_by(disabled=False).\
                   filter_by(host=host).\
                   filter_by(topic=topic).\
                   first()


@require_admin_context
def service_get_all_by_host(context, host):
    session = get_session()
    return session.query(models.Service).\
                   filter_by(deleted=False).\
                   filter_by(host=host).\
                   all()


@require_admin_context
def service_get_all_compute_by_host(context, host):
    topic = 'compute'
    session = get_session()
    result = session.query(models.Service).\
                  options(joinedload('compute_node')).\
                  filter_by(deleted=False).\
                  filter_by(host=host).\
                  filter_by(topic=topic).\
                  all()

    if not result:
        raise exception.ComputeHostNotFound(host=host)

    return result


@require_admin_context
def _service_get_all_topic_subquery(context, session, topic, subq, label):
    sort_value = getattr(subq.c, label)
    return session.query(models.Service, func.coalesce(sort_value, 0)).\
                   filter_by(topic=topic).\
                   filter_by(deleted=False).\
                   filter_by(disabled=False).\
                   outerjoin((subq, models.Service.host == subq.c.host)).\
                   order_by(sort_value).\
                   all()


@require_admin_context
def service_get_all_compute_sorted(context):
    session = get_session()
    with session.begin():
        # NOTE(vish): The intended query is below
        #             SELECT services.*, COALESCE(inst_cores.instance_cores,
        #                                         0)
        #             FROM services LEFT OUTER JOIN
        #             (SELECT host, SUM(instances.vcpus) AS instance_cores
        #              FROM instances GROUP BY host) AS inst_cores
        #             ON services.host = inst_cores.host
        topic = 'compute'
        label = 'instance_cores'
        subq = session.query(models.Instance.host,
                             func.sum(models.Instance.vcpus).label(label)).\
                       filter_by(deleted=False).\
                       group_by(models.Instance.host).\
                       subquery()
        return _service_get_all_topic_subquery(context,
                                               session,
                                               topic,
                                               subq,
                                               label)


@require_admin_context
def service_get_all_network_sorted(context):
    session = get_session()
    with session.begin():
        topic = 'network'
        label = 'network_count'
        subq = session.query(models.Network.host,
                             func.count(models.Network.id).label(label)).\
                       filter_by(deleted=False).\
                       group_by(models.Network.host).\
                       subquery()
        return _service_get_all_topic_subquery(context,
                                               session,
                                               topic,
                                               subq,
                                               label)


@require_admin_context
def service_get_all_volume_sorted(context):
    session = get_session()
    with session.begin():
        topic = 'volume'
        label = 'volume_gigabytes'
        subq = session.query(models.Volume.host,
                             func.sum(models.Volume.size).label(label)).\
                       filter_by(deleted=False).\
                       group_by(models.Volume.host).\
                       subquery()
        return _service_get_all_topic_subquery(context,
                                               session,
                                               topic,
                                               subq,
                                               label)


@require_admin_context
def service_get_by_args(context, host, binary):
    session = get_session()
    result = session.query(models.Service).\
                     filter_by(host=host).\
                     filter_by(binary=binary).\
                     filter_by(deleted=can_read_deleted(context)).\
                     first()
    if not result:
        raise exception.HostBinaryNotFound(host=host, binary=binary)

    return result


@require_admin_context
def service_create(context, values):
    service_ref = models.Service()
    service_ref.update(values)
    if not FLAGS.enable_new_services:
        service_ref.disabled = True
    service_ref.save()
    return service_ref


@require_admin_context
def service_update(context, service_id, values):
    session = get_session()
    with session.begin():
        service_ref = service_get(context, service_id, session=session)
        service_ref.update(values)
        service_ref.save(session=session)


###################


@require_admin_context
def compute_node_get(context, compute_id, session=None):
    if not session:
        session = get_session()

    result = session.query(models.ComputeNode).\
                     filter_by(id=compute_id).\
                     filter_by(deleted=can_read_deleted(context)).\
                     first()

    if not result:
        raise exception.ComputeHostNotFound(host=compute_id)

    return result


@require_admin_context
def compute_node_create(context, values):
    compute_node_ref = models.ComputeNode()
    compute_node_ref.update(values)
    compute_node_ref.save()
    return compute_node_ref


@require_admin_context
def compute_node_update(context, compute_id, values):
    session = get_session()
    with session.begin():
        compute_ref = compute_node_get(context, compute_id, session=session)
        compute_ref.update(values)
        compute_ref.save(session=session)


###################


@require_admin_context
def certificate_get(context, certificate_id, session=None):
    if not session:
        session = get_session()

    result = session.query(models.Certificate).\
                     filter_by(id=certificate_id).\
                     filter_by(deleted=can_read_deleted(context)).\
                     first()

    if not result:
        raise exception.CertificateNotFound(certificate_id=certificate_id)

    return result


@require_admin_context
def certificate_create(context, values):
    certificate_ref = models.Certificate()
    for (key, value) in values.iteritems():
        certificate_ref[key] = value
    certificate_ref.save()
    return certificate_ref


@require_admin_context
def certificate_destroy(context, certificate_id):
    session = get_session()
    with session.begin():
        certificate_ref = certificate_get(context,
                                          certificate_id,
                                          session=session)
        certificate_ref.delete(session=session)


@require_admin_context
def certificate_get_all_by_project(context, project_id):
    session = get_session()
    return session.query(models.Certificate).\
                   filter_by(project_id=project_id).\
                   filter_by(deleted=False).\
                   all()


@require_admin_context
def certificate_get_all_by_user(context, user_id):
    session = get_session()
    return session.query(models.Certificate).\
                   filter_by(user_id=user_id).\
                   filter_by(deleted=False).\
                   all()


@require_admin_context
def certificate_get_all_by_user_and_project(_context, user_id, project_id):
    session = get_session()
    return session.query(models.Certificate).\
                   filter_by(user_id=user_id).\
                   filter_by(project_id=project_id).\
                   filter_by(deleted=False).\
                   all()


@require_admin_context
def certificate_update(context, certificate_id, values):
    session = get_session()
    with session.begin():
        certificate_ref = certificate_get(context,
                                          certificate_id,
                                          session=session)
        for (key, value) in values.iteritems():
            certificate_ref[key] = value
        certificate_ref.save(session=session)


###################


@require_context
def floating_ip_allocate_address(context, host, project_id):
    authorize_project_context(context, project_id)
    session = get_session()
    with session.begin():
        floating_ip_ref = session.query(models.FloatingIp).\
                                  filter_by(host=host).\
                                  filter_by(fixed_ip_id=None).\
                                  filter_by(project_id=None).\
                                  filter_by(deleted=False).\
                                  with_lockmode('update').\
                                  first()
        # NOTE(vish): if with_lockmode isn't supported, as in sqlite,
        #             then this has concurrency issues
        if not floating_ip_ref:
            raise db.NoMoreAddresses()
        floating_ip_ref['project_id'] = project_id
        session.add(floating_ip_ref)
    return floating_ip_ref['address']


@require_context
def floating_ip_create(context, values):
    floating_ip_ref = models.FloatingIp()
    floating_ip_ref.update(values)
    floating_ip_ref.save()
    return floating_ip_ref['address']


@require_context
def floating_ip_count_by_project(context, project_id):
    authorize_project_context(context, project_id)
    session = get_session()
    # TODO(tr3buchet): why leave auto_assigned floating IPs out?
    return session.query(models.FloatingIp).\
                   filter_by(project_id=project_id).\
                   filter_by(auto_assigned=False).\
                   filter_by(deleted=False).\
                   count()


@require_context
def floating_ip_fixed_ip_associate(context, floating_address, fixed_address):
    session = get_session()
    with session.begin():
        # TODO(devcamcar): How to ensure floating_id belongs to user?
        floating_ip_ref = floating_ip_get_by_address(context,
                                                     floating_address,
                                                     session=session)
        fixed_ip_ref = fixed_ip_get_by_address(context,
                                               fixed_address,
                                               session=session)
        floating_ip_ref.fixed_ip = fixed_ip_ref
        floating_ip_ref.save(session=session)


@require_context
def floating_ip_deallocate(context, address):
    session = get_session()
    with session.begin():
        # TODO(devcamcar): How to ensure floating id belongs to user?
        floating_ip_ref = floating_ip_get_by_address(context,
                                                     address,
                                                     session=session)
        floating_ip_ref['project_id'] = None
        floating_ip_ref['auto_assigned'] = False
        floating_ip_ref.save(session=session)


@require_context
def floating_ip_destroy(context, address):
    session = get_session()
    with session.begin():
        # TODO(devcamcar): Ensure address belongs to user.
        floating_ip_ref = floating_ip_get_by_address(context,
                                                     address,
                                                     session=session)
        floating_ip_ref.delete(session=session)


@require_context
def floating_ip_disassociate(context, address):
    session = get_session()
    with session.begin():
        # TODO(devcamcar): Ensure address belongs to user.
        #                  Does get_floating_ip_by_address handle this?
        floating_ip_ref = floating_ip_get_by_address(context,
                                                     address,
                                                     session=session)
        fixed_ip_ref = floating_ip_ref.fixed_ip
        if fixed_ip_ref:
            fixed_ip_address = fixed_ip_ref['address']
        else:
            fixed_ip_address = None
        floating_ip_ref.fixed_ip = None
        floating_ip_ref.save(session=session)
    return fixed_ip_address


@require_context
def floating_ip_set_auto_assigned(context, address):
    session = get_session()
    with session.begin():
        floating_ip_ref = floating_ip_get_by_address(context,
                                                     address,
                                                     session=session)
        floating_ip_ref.auto_assigned = True
        floating_ip_ref.save(session=session)


@require_admin_context
def floating_ip_get_all(context):
    session = get_session()
    return session.query(models.FloatingIp).\
                   options(joinedload_all('fixed_ip.instance')).\
                   filter_by(deleted=False).\
                   all()


@require_admin_context
def floating_ip_get_all_by_host(context, host):
    session = get_session()
    return session.query(models.FloatingIp).\
                   options(joinedload_all('fixed_ip.instance')).\
                   filter_by(host=host).\
                   filter_by(deleted=False).\
                   all()


@require_context
def floating_ip_get_all_by_project(context, project_id):
    authorize_project_context(context, project_id)
    session = get_session()
    # TODO(tr3buchet): why do we not want auto_assigned floating IPs here?
    return session.query(models.FloatingIp).\
                   options(joinedload_all('fixed_ip.instance')).\
                   filter_by(project_id=project_id).\
                   filter_by(auto_assigned=False).\
                   filter_by(deleted=False).\
                   all()


@require_context
def floating_ip_get_by_address(context, address, session=None):
    # TODO(devcamcar): Ensure the address belongs to user.
    if not session:
        session = get_session()

    result = session.query(models.FloatingIp).\
                     options(joinedload_all('fixed_ip.network')).\
                     filter_by(address=address).\
                     filter_by(deleted=can_read_deleted(context)).\
                     first()
    if not result:
        raise exception.FloatingIpNotFound(address=address)

    return result


@require_context
def floating_ip_update(context, address, values):
    session = get_session()
    with session.begin():
        floating_ip_ref = floating_ip_get_by_address(context, address, session)
        for (key, value) in values.iteritems():
            floating_ip_ref[key] = value
        floating_ip_ref.save(session=session)


###################


@require_context
def fixed_ip_associate(context, address, instance_id):
    session = get_session()
    with session.begin():
        instance = instance_get(context, instance_id, session=session)
        fixed_ip_ref = session.query(models.FixedIp).\
                               filter_by(address=address).\
                               filter_by(deleted=False).\
                               filter_by(instance=None).\
                               with_lockmode('update').\
                               first()
        # NOTE(vish): if with_lockmode isn't supported, as in sqlite,
        #             then this has concurrency issues
        if not fixed_ip_ref:
            raise db.NoMoreAddresses()
        fixed_ip_ref.instance = instance
        session.add(fixed_ip_ref)


@require_admin_context
def fixed_ip_associate_pool(context, network_id, instance_id):
    session = get_session()
    with session.begin():
        network_or_none = or_(models.FixedIp.network_id == network_id,
                              models.FixedIp.network_id == None)
        fixed_ip_ref = session.query(models.FixedIp).\
                               filter(network_or_none).\
                               filter_by(reserved=False).\
                               filter_by(deleted=False).\
                               filter_by(instance=None).\
                               with_lockmode('update').\
                               first()
        # NOTE(vish): if with_lockmode isn't supported, as in sqlite,
        #             then this has concurrency issues
        if not fixed_ip_ref:
            raise db.NoMoreAddresses()
        if not fixed_ip_ref.network:
            fixed_ip_ref.network = network_get(context,
                                           network_id,
                                           session=session)
        fixed_ip_ref.instance = instance_get(context,
                                             instance_id,
                                             session=session)
        session.add(fixed_ip_ref)
    return fixed_ip_ref['address']


@require_context
def fixed_ip_create(_context, values):
    fixed_ip_ref = models.FixedIp()
    fixed_ip_ref.update(values)
    fixed_ip_ref.save()
    return fixed_ip_ref['address']


@require_context
def fixed_ip_disassociate(context, address):
    session = get_session()
    with session.begin():
        fixed_ip_ref = fixed_ip_get_by_address(context,
                                               address,
                                               session=session)
        fixed_ip_ref.instance = None
        fixed_ip_ref.virtual_interface = None
        fixed_ip_ref.save(session=session)


@require_admin_context
def fixed_ip_disassociate_all_by_timeout(_context, host, time):
    session = get_session()
    inner_q = session.query(models.Network.id).\
                      filter_by(host=host).\
                      subquery()
    result = session.query(models.FixedIp).\
                     filter(models.FixedIp.network_id.in_(inner_q)).\
                     filter(models.FixedIp.updated_at < time).\
                     filter(models.FixedIp.instance_id != None).\
                     filter_by(allocated=0).\
                     update({'instance_id': None,
                             'virtual_interface_id': None,
                             'leased': 0,
                             'updated_at': utils.utcnow()},
                             synchronize_session='fetch')
    return result


@require_admin_context
def fixed_ip_get_all(context, session=None):
    if not session:
        session = get_session()
    result = session.query(models.FixedIp).all()
    if not result:
        raise exception.NoFixedIpsDefined()

    return result


@require_admin_context
def fixed_ip_get_all_by_host(context, host=None):
    session = get_session()

    result = session.query(models.FixedIp).\
                    join(models.FixedIp.instance).\
                    filter_by(state=1).\
                    filter_by(host=host).\
                    all()

    if not result:
        raise exception.NoFixedIpsDefinedForHost(host=host)

    return result


@require_context
def fixed_ip_get_by_address(context, address, session=None):
    if not session:
        session = get_session()
    result = session.query(models.FixedIp).\
                     filter_by(address=address).\
                     filter_by(deleted=can_read_deleted(context)).\
                     options(joinedload('network')).\
                     options(joinedload('instance')).\
                     first()
    if not result:
        raise exception.FixedIpNotFound(address=address)

    if is_user_context(context):
        authorize_project_context(context, result.instance.project_id)

    return result


@require_context
def fixed_ip_get_instance(context, address):
    fixed_ip_ref = fixed_ip_get_by_address(context, address)
    return fixed_ip_ref.instance


@require_context
def fixed_ip_get_all_by_instance(context, instance_id):
    session = get_session()
    rv = session.query(models.FixedIp).\
                 filter_by(instance_id=instance_id).\
                 filter_by(deleted=False).\
                 all()
    if not rv:
        raise exception.NoFixedIpsFoundForInstance(instance_id=instance_id)
<<<<<<< HEAD
    return rv


@require_context
def fixed_ip_get_by_virtual_interface(context, vif_id):
    session = get_session()
    rv = session.query(models.FixedIp).\
                 filter_by(virtual_interface_id=vif_id).\
                 filter_by(deleted=False).\
                 all()
    if not rv:
        raise exception.NoFixedIpFoundForVirtualInterface(vif_id=vif_id)
=======
>>>>>>> 405945ad
    return rv


@require_context
def fixed_ip_get_instance_v6(context, address):
    session = get_session()

    # convert IPv6 address to mac
    mac = ipv6.to_mac(address)

    # get virtual interface
    vif_ref = virtual_interface_get_by_address(context, mac)

    # look up instance based on instance_id from vif row
    result = session.query(models.Instance).\
                     filter_by(id=vif_ref['instance_id'])
    return result


@require_admin_context
def fixed_ip_get_network(context, address):
    fixed_ip_ref = fixed_ip_get_by_address(context, address)
    return fixed_ip_ref.network


@require_context
def fixed_ip_update(context, address, values):
    session = get_session()
    with session.begin():
        fixed_ip_ref = fixed_ip_get_by_address(context,
                                               address,
                                               session=session)
        fixed_ip_ref.update(values)
        fixed_ip_ref.save(session=session)


###################


@require_context
def virtual_interface_create(context, values):
    """create a new virtual interface record in teh database

    context = request context object
    values = dict containing column values
    """
    vif_ref = models.VirtualInterface()
    vif_ref.update(values)
    vif_ref.save()

    return vif_ref


@require_context
def virtual_interface_get(context, vif_id):
    """gets a virtual interface from the table

    context = request context object
    vif_id = id of the virtual interface
    """
    session = get_session()
    vif_ref = session.query(models.VirtualInterface).\
                      filter_by(id=vif_id).\
                      options(joinedload('network')).\
                      options(joinedload('instance')).\
                      options(joinedload('fixed_ips')).\
                      first()
    return vif_ref


@require_context
def virtual_interface_get_by_address(context, address):
    """gets a virtual interface from the table

    context = request context object
    address = the address of the interface you're looking to get
    """
    session = get_session()
    vif_ref = session.query(models.VirtualInterface).\
                      filter_by(address=address).\
                      options(joinedload('network')).\
                      options(joinedload('instance')).\
                      options(joinedload('fixed_ips')).\
                      first()
    return vif_ref


@require_context
def virtual_interface_get_by_fixed_ip(context, fixed_ip_id):
    """gets the virtual interface fixed_ip is associated with

    context = request context object
    fixed_ip_id = id of the fixed_ip
    """
    session = get_session()
    vif_ref = session.query(models.VirtualInterface).\
                      filter_by(fixed_ip_id=fixed_ip_id).\
                      options(joinedload('network')).\
                      options(joinedload('instance')).\
                      options(joinedload('fixed_ips')).\
                      first()
    return vif_ref


@require_context
def virtual_interface_get_by_instance(context, instance_id):
    """gets all virtual interfaces for instance

    context = request context object
    instance_id = id of the instance to retreive vifs for
    """
    session = get_session()
    vif_refs = session.query(models.VirtualInterface).\
                       filter_by(instance_id=instance_id).\
                       options(joinedload('network')).\
                       options(joinedload('instance')).\
                       options(joinedload('fixed_ips')).\
                       all()
    return vif_refs


@require_context
def virtual_interface_get_by_instance_and_network(context, instance_id,
                                                           network_id):
    """gets virtual interface for instance that's associated with network"""
    session = get_session()
    vif_ref = session.query(models.VirtualInterface).\
                      filter_by(instance_id=instance_id).\
                      filter_by(network_id=network_id).\
                      options(joinedload('network')).\
                      options(joinedload('instance')).\
                      options(joinedload('fixed_ips')).\
                      first()
    return vif_ref


@require_admin_context
def virtual_interface_get_by_network(context, network_id):
    """gets all virtual_interface on network

    context = request context object
    network_id = network to retreive vifs for
    """
    session = get_session()
    vif_refs = session.query(models.VirtualInterface).\
                       filter_by(network_id=network_id).\
                       options(joinedload('network')).\
                       options(joinedload('instance')).\
                       options(joinedload('fixed_ips')).\
                       all()
    return vif_refs


@require_context
def virtual_interface_delete(context, vif_id):
    """delete virtual interface record from teh database

    context = request context object
    vif_id = id of vif to delete
    """
    vif_ref = virtual_interface_get(context, vif_id)
    session = get_session()
    with session.begin():
        # disassociate any fixed_ips from this interface
        for fixed_ip in vif_ref['fixed_ips']:
            fixed_ip.virtual_interface = None
        session.delete(vif_ref)


@require_context
def virtual_interface_delete_by_instance(context, instance_id):
    """delete virtual interface records that are associated
    with the instance given by instance_id

    context = request context object
    instance_id = id of instance
    """
    vif_refs = virtual_interface_get_by_instance(context, instance_id)
    for vif_ref in vif_refs:
        self.virtual_interface_delete(vif_ref['id'])


###################


def _metadata_refs(metadata_dict):
    metadata_refs = []
    if metadata_dict:
        for k, v in metadata_dict.iteritems():
            metadata_ref = models.InstanceMetadata()
            metadata_ref['key'] = k
            metadata_ref['value'] = v
            metadata_refs.append(metadata_ref)
    return metadata_refs


@require_context
def instance_create(context, values):
    """Create a new Instance record in the database.

    context - request context object
    values - dict containing column values.
    """
    values['metadata'] = _metadata_refs(values.get('metadata'))

    instance_ref = models.Instance()
    instance_ref.update(values)

    session = get_session()
    with session.begin():
        instance_ref.save(session=session)
    return instance_ref


@require_admin_context
def instance_data_get_for_project(context, project_id):
    session = get_session()
    result = session.query(func.count(models.Instance.id),
                           func.sum(models.Instance.vcpus),
                           func.sum(models.Instance.memory_mb)).\
                     filter_by(project_id=project_id).\
                     filter_by(deleted=False).\
                     first()
    # NOTE(vish): convert None to 0
    return (result[0] or 0, result[1] or 0, result[2] or 0)


@require_context
def instance_destroy(context, instance_id):
    session = get_session()
    with session.begin():
        session.query(models.Instance).\
                filter_by(id=instance_id).\
                update({'deleted': True,
                        'deleted_at': utils.utcnow(),
                        'updated_at': literal_column('updated_at')})
        session.query(models.SecurityGroupInstanceAssociation).\
                filter_by(instance_id=instance_id).\
                update({'deleted': True,
                        'deleted_at': utils.utcnow(),
                        'updated_at': literal_column('updated_at')})
        session.query(models.InstanceMetadata).\
                filter_by(instance_id=instance_id).\
                update({'deleted': True,
                        'deleted_at': utils.utcnow(),
                        'updated_at': literal_column('updated_at')})


@require_context
def instance_get(context, instance_id, session=None):
    if not session:
        session = get_session()
    result = None

    if is_admin_context(context):
        result = session.query(models.Instance).\
                         options(joinedload_all('fixed_ips.floating_ips')).\
                         options(joinedload('virtual_interfaces')).\
                         options(joinedload_all('security_groups.rules')).\
                         options(joinedload('volumes')).\
                         options(joinedload_all('fixed_ips.network')).\
                         options(joinedload('metadata')).\
                         options(joinedload('instance_type')).\
                         filter_by(id=instance_id).\
                         filter_by(deleted=can_read_deleted(context)).\
                         first()
    elif is_user_context(context):
        result = session.query(models.Instance).\
                         options(joinedload_all('fixed_ips.floating_ips')).\
                         options(joinedload('virtual_interfaces')).\
                         options(joinedload_all('security_groups.rules')).\
                         options(joinedload('volumes')).\
                         options(joinedload('metadata')).\
                         options(joinedload('instance_type')).\
                         filter_by(project_id=context.project_id).\
                         filter_by(id=instance_id).\
                         filter_by(deleted=False).\
                         first()
    if not result:
        raise exception.InstanceNotFound(instance_id=instance_id)

    return result


@require_admin_context
def instance_get_all(context):
    session = get_session()
    return session.query(models.Instance).\
                   options(joinedload_all('fixed_ips.floating_ips')).\
                   options(joinedload('virtual_interfaces')).\
                   options(joinedload('security_groups')).\
                   options(joinedload_all('fixed_ips.network')).\
                   options(joinedload('metadata')).\
                   options(joinedload('instance_type')).\
                   filter_by(deleted=can_read_deleted(context)).\
                   all()


@require_admin_context
def instance_get_all_by_user(context, user_id):
    session = get_session()
    return session.query(models.Instance).\
                   options(joinedload_all('fixed_ips.floating_ips')).\
                   options(joinedload('virtual_interfaces')).\
                   options(joinedload('security_groups')).\
                   options(joinedload_all('fixed_ips.network')).\
                   options(joinedload('metadata')).\
                   options(joinedload('instance_type')).\
                   filter_by(deleted=can_read_deleted(context)).\
                   filter_by(user_id=user_id).\
                   all()


@require_admin_context
def instance_get_all_by_host(context, host):
    session = get_session()
    return session.query(models.Instance).\
                   options(joinedload_all('fixed_ips.floating_ips')).\
                   options(joinedload('virtual_interfaces')).\
                   options(joinedload('security_groups')).\
                   options(joinedload_all('fixed_ips.network')).\
                   options(joinedload('instance_type')).\
                   filter_by(host=host).\
                   filter_by(deleted=can_read_deleted(context)).\
                   all()


@require_context
def instance_get_all_by_project(context, project_id):
    authorize_project_context(context, project_id)

    session = get_session()
    return session.query(models.Instance).\
                   options(joinedload_all('fixed_ips.floating_ips')).\
                   options(joinedload('virtual_interfaces')).\
                   options(joinedload('security_groups')).\
                   options(joinedload_all('fixed_ips.network')).\
                   options(joinedload('instance_type')).\
                   filter_by(project_id=project_id).\
                   filter_by(deleted=can_read_deleted(context)).\
                   all()


@require_context
def instance_get_all_by_reservation(context, reservation_id):
    session = get_session()

    if is_admin_context(context):
        return session.query(models.Instance).\
                       options(joinedload_all('fixed_ips.floating_ips')).\
                       options(joinedload('virtual_interfaces')).\
                       options(joinedload('security_groups')).\
                       options(joinedload_all('fixed_ips.network')).\
                       options(joinedload('instance_type')).\
                       filter_by(reservation_id=reservation_id).\
                       filter_by(deleted=can_read_deleted(context)).\
                       all()
    elif is_user_context(context):
        return session.query(models.Instance).\
                       options(joinedload_all('fixed_ips.floating_ips')).\
                       options(joinedload('virtual_interfaces')).\
                       options(joinedload('security_groups')).\
                       options(joinedload_all('fixed_ips.network')).\
                       options(joinedload('instance_type')).\
                       filter_by(project_id=context.project_id).\
                       filter_by(reservation_id=reservation_id).\
                       filter_by(deleted=False).\
                       all()


@require_admin_context
def instance_get_project_vpn(context, project_id):
    session = get_session()
    return session.query(models.Instance).\
                   options(joinedload_all('fixed_ips.floating_ips')).\
                   options(joinedload('virtual_interfaces')).\
                   options(joinedload('security_groups')).\
                   options(joinedload('instance_type')).\
                   filter_by(project_id=project_id).\
                   filter_by(image_ref=str(FLAGS.vpn_image_id)).\
                   filter_by(deleted=can_read_deleted(context)).\
                   first()


@require_context
def instance_get_fixed_addresses(context, instance_id):
    session = get_session()
    with session.begin():
        instance_ref = instance_get(context, instance_id, session=session)
        try:
            fixed_ips = fixed_ip_get_all_by_instance(context, instance_id)
        except exception.NotFound:
            return []
        return [fixed_ip.address for fixed_ip in fixed_ips]


@require_context
def instance_get_fixed_addresses_v6(context, instance_id):
    session = get_session()
    with session.begin():
        # get instance
        instance_ref = instance_get(context, instance_id, session=session)
        # assume instance has 1 mac for each network associated with it
        # get networks associated with instance
        network_refs = network_get_all_by_instance(context, instance_id)
        # compile a list of cidr_v6 prefixes sorted by network id
        prefixes = [ref.cidr_v6 for ref in
                    sorted(network_refs, key=lambda ref: ref.id)]
        # get vifs associated with instance
        vif_refs = virtual_interface_get_all_by_instance(context,
                                                         instance_ref.id)
        # compile list of the mac_addresses for vifs sorted by network id
        macs = [vif_ref['address'] for vif_ref in
                sorted(vif_refs, key=lambda vif_ref: vif_ref['network_id'])]
        # get project id from instance
        project_id = instance_ref.project_id
        # combine prefixes, macs, and project_id into (prefix,mac,p_id) tuples
        prefix_mac_tuples = zip(prefixes, macs, [project_id for m in macs])
        # return list containing ipv6 address for each tuple
        return [ipv6.to_global_ipv6(*t) for t in prefix_mac_tuples]


@require_context
def instance_get_floating_address(context, instance_id):
    fixed_ip_refs = fixed_ip_get_all_by_instance(context, instance_id)
    if not fixed_ip_refs:
        return None
    # NOTE(tr3buchet): this only gets the first fixed_ip
    # won't find floating ips associated with other fixed_ips
    if not fixed_ip_refs[0].floating_ips:
        return None
    # NOTE(vish): this just returns the first floating ip
    return fixed_ip_ref[0].floating_ips[0]['address']


@require_admin_context
def instance_set_state(context, instance_id, state, description=None):
    # TODO(devcamcar): Move this out of models and into driver
    from nova.compute import power_state
    if not description:
        description = power_state.name(state)
    db.instance_update(context,
                       instance_id,
                       {'state': state,
                        'state_description': description})


@require_context
def instance_update(context, instance_id, values):
    session = get_session()
    metadata = values.get('metadata')
    if metadata is not None:
        instance_metadata_delete_all(context, instance_id)
        instance_metadata_update_or_create(context, instance_id,
                                           values.pop('metadata'))
    with session.begin():
        instance_ref = instance_get(context, instance_id, session=session)
        instance_ref.update(values)
        instance_ref.save(session=session)
        return instance_ref


def instance_add_security_group(context, instance_id, security_group_id):
    """Associate the given security group with the given instance"""
    session = get_session()
    with session.begin():
        instance_ref = instance_get(context, instance_id, session=session)
        security_group_ref = security_group_get(context,
                                                security_group_id,
                                                session=session)
        instance_ref.security_groups += [security_group_ref]
        instance_ref.save(session=session)


@require_context
def instance_get_vcpu_sum_by_host_and_project(context, hostname, proj_id):
    session = get_session()
    result = session.query(models.Instance).\
                      filter_by(host=hostname).\
                      filter_by(project_id=proj_id).\
                      filter_by(deleted=False).\
                      value(func.sum(models.Instance.vcpus))
    if not result:
        return 0
    return result


@require_context
def instance_get_memory_sum_by_host_and_project(context, hostname, proj_id):
    session = get_session()
    result = session.query(models.Instance).\
                      filter_by(host=hostname).\
                      filter_by(project_id=proj_id).\
                      filter_by(deleted=False).\
                      value(func.sum(models.Instance.memory_mb))
    if not result:
        return 0
    return result


@require_context
def instance_get_disk_sum_by_host_and_project(context, hostname, proj_id):
    session = get_session()
    result = session.query(models.Instance).\
                      filter_by(host=hostname).\
                      filter_by(project_id=proj_id).\
                      filter_by(deleted=False).\
                      value(func.sum(models.Instance.local_gb))
    if not result:
        return 0
    return result


@require_context
def instance_action_create(context, values):
    """Create an instance action from the values dictionary."""
    action_ref = models.InstanceActions()
    action_ref.update(values)

    session = get_session()
    with session.begin():
        action_ref.save(session=session)
    return action_ref


@require_admin_context
def instance_get_actions(context, instance_id):
    """Return the actions associated to the given instance id"""
    session = get_session()
    return session.query(models.InstanceActions).\
        filter_by(instance_id=instance_id).\
        all()


###################


@require_context
def key_pair_create(context, values):
    key_pair_ref = models.KeyPair()
    key_pair_ref.update(values)
    key_pair_ref.save()
    return key_pair_ref


@require_context
def key_pair_destroy(context, user_id, name):
    authorize_user_context(context, user_id)
    session = get_session()
    with session.begin():
        key_pair_ref = key_pair_get(context, user_id, name, session=session)
        key_pair_ref.delete(session=session)


@require_context
def key_pair_destroy_all_by_user(context, user_id):
    authorize_user_context(context, user_id)
    session = get_session()
    with session.begin():
        session.query(models.KeyPair).\
                filter_by(user_id=user_id).\
                update({'deleted': True,
                        'deleted_at': utils.utcnow(),
                        'updated_at': literal_column('updated_at')})


@require_context
def key_pair_get(context, user_id, name, session=None):
    authorize_user_context(context, user_id)

    if not session:
        session = get_session()

    result = session.query(models.KeyPair).\
                     filter_by(user_id=user_id).\
                     filter_by(name=name).\
                     filter_by(deleted=can_read_deleted(context)).\
                     first()
    if not result:
        raise exception.KeypairNotFound(user_id=user_id, name=name)
    return result


@require_context
def key_pair_get_all_by_user(context, user_id):
    authorize_user_context(context, user_id)
    session = get_session()
    return session.query(models.KeyPair).\
                   filter_by(user_id=user_id).\
                   filter_by(deleted=False).\
                   all()


###################


@require_admin_context
def network_associate(context, project_id, force=False):
    """associate a project with a network
    called by project_get_networks under certain conditions
    and network manager add_network_to_project()

    only associates projects with networks that have configured hosts

    only associate if the project doesn't already have a network
    or if force is True

    force solves race condition where a fresh project has multiple instance
    builds simultaneosly picked up by multiple network hosts which attempt
    to associate the project with multiple networks
    force should only be used as a direct consequence of user request
    all automated requests should not use force
    """
    session = get_session()
    with session.begin():

        def network_query(project_filter):
            return session.query(models.Network).\
                                 filter_by(deleted=False).\
                                 filter(models.Network.host != None).\
                                 filter_by(project_id=project_filter).\
                                 with_lockmode('update').\
                                 first()

        if not force:
            # find out if project has a network
            network_ref = network_query(project_id)

        if force or not network_ref:
            # in force mode or project doesn't have a network so assocaite
            # with a new network

            # get new network
            network_ref = network_query(None)
            if not network_ref:
                raise db.NoMoreNetworks()

            # associate with network
            # NOTE(vish): if with_lockmode isn't supported, as in sqlite,
            #             then this has concurrency issues
            network_ref['project_id'] = project_id
            session.add(network_ref)
    return network_ref


@require_admin_context
def network_count(context):
    session = get_session()
    return session.query(models.Network).\
                   filter_by(deleted=can_read_deleted(context)).\
                   count()


@require_admin_context
def network_count_allocated_ips(context, network_id):
    session = get_session()
    return session.query(models.FixedIp).\
                   filter_by(network_id=network_id).\
                   filter_by(allocated=True).\
                   filter_by(deleted=False).\
                   count()


@require_admin_context
def network_count_available_ips(context, network_id):
    session = get_session()
    return session.query(models.FixedIp).\
                   filter_by(network_id=network_id).\
                   filter_by(allocated=False).\
                   filter_by(reserved=False).\
                   filter_by(deleted=False).\
                   count()


@require_admin_context
def network_count_reserved_ips(context, network_id):
    session = get_session()
    return session.query(models.FixedIp).\
                   filter_by(network_id=network_id).\
                   filter_by(reserved=True).\
                   filter_by(deleted=False).\
                   count()


@require_admin_context
def network_create_safe(context, values):
    network_ref = models.Network()
    network_ref.update(values)
    try:
        network_ref.save()
        return network_ref
    except IntegrityError:
        return None


@require_admin_context
def network_delete_safe(context, network_id):
    session = get_session()
    with session.begin():
        network_ref = network_get(context, network_id=network_id, \
                                  session=session)
        session.delete(network_ref)


@require_admin_context
def network_disassociate(context, network_id):
    network_update(context, network_id, {'project_id': None,
                                         'host': None})


@require_admin_context
def network_disassociate_all(context):
    session = get_session()
    session.query(models.Network).\
            update({'project_id': None,
                    'updated_at': literal_column('updated_at')})


@require_context
def network_get(context, network_id, session=None):
    if not session:
        session = get_session()
    result = None

    if is_admin_context(context):
        result = session.query(models.Network).\
                         filter_by(id=network_id).\
                         filter_by(deleted=can_read_deleted(context)).\
                         first()
    elif is_user_context(context):
        result = session.query(models.Network).\
                         filter_by(project_id=context.project_id).\
                         filter_by(id=network_id).\
                         filter_by(deleted=False).\
                         first()
    if not result:
        raise exception.NetworkNotFound(network_id=network_id)

    return result


@require_admin_context
def network_get_all(context):
    session = get_session()
    result = session.query(models.Network).\
                 filter_by(deleted=False)
    if not result:
        raise exception.NoNetworksFound()
    return result


# NOTE(vish): pylint complains because of the long method name, but
#             it fits with the names of the rest of the methods
# pylint: disable=C0103


@require_admin_context
def network_get_associated_fixed_ips(context, network_id):
    session = get_session()
    return session.query(models.FixedIp).\
                   options(joinedload_all('instance')).\
                   filter_by(network_id=network_id).\
                   filter(models.FixedIp.instance_id != None).\
                   filter_by(deleted=False).\
                   all()


@require_admin_context
def network_get_by_bridge(context, bridge):
    session = get_session()
    result = session.query(models.Network).\
                 filter_by(bridge=bridge).\
                 filter_by(deleted=False).\
                 first()

    if not result:
        raise exception.NetworkNotFoundForBridge(bridge=bridge)
    return result


@require_admin_context
def network_get_by_cidr(context, cidr):
    session = get_session()
    result = session.query(models.Network).\
                filter_by(cidr=cidr).first()

    if not result:
        raise exception.NetworkNotFoundForCidr(cidr=cidr)
    return result


@require_admin_context
def network_get_by_instance(_context, instance_id):
    # note this uses fixed IP to get to instance
    # only works for networks the instance has an IP from
    session = get_session()
    rv = session.query(models.Network).\
                 filter_by(deleted=False).\
                 join(models.Network.fixed_ips).\
                 filter_by(instance_id=instance_id).\
                 filter_by(deleted=False).\
                 first()
    if not rv:
        raise exception.NetworkNotFoundForInstance(instance_id=instance_id)
    return rv


@require_admin_context
def network_get_all_by_instance(_context, instance_id):
    session = get_session()
    rv = session.query(models.Network).\
                 filter_by(deleted=False).\
                 join(models.Network.fixed_ips).\
                 filter_by(instance_id=instance_id).\
                 filter_by(deleted=False).\
                 all()
    if not rv:
        raise exception.NetworkNotFoundForInstance(instance_id=instance_id)
    return rv


@require_admin_context
def network_get_all_by_host(context, host):
    session = get_session()
    with session.begin():
        return session.query(models.Network).\
                       filter_by(deleted=False).\
                       filter_by(host=host).\
                       all()


@require_admin_context
def network_set_host(context, network_id, host_id):
    session = get_session()
    with session.begin():
        network_ref = session.query(models.Network).\
                              filter_by(id=network_id).\
                              filter_by(deleted=False).\
                              with_lockmode('update').\
                              first()
        if not network_ref:
            raise exception.NetworkNotFound(network_id=network_id)

        # NOTE(vish): if with_lockmode isn't supported, as in sqlite,
        #             then this has concurrency issues
        if not network_ref['host']:
            network_ref['host'] = host_id
            session.add(network_ref)

    return network_ref['host']


@require_context
def network_update(context, network_id, values):
    session = get_session()
    with session.begin():
        network_ref = network_get(context, network_id, session=session)
        network_ref.update(values)
        network_ref.save(session=session)


###################


def queue_get_for(_context, topic, physical_node_id):
    # FIXME(ja): this should be servername?
    return "%s.%s" % (topic, physical_node_id)


###################


@require_admin_context
def export_device_count(context):
    session = get_session()
    return session.query(models.ExportDevice).\
                   filter_by(deleted=can_read_deleted(context)).\
                   count()


@require_admin_context
def export_device_create_safe(context, values):
    export_device_ref = models.ExportDevice()
    export_device_ref.update(values)
    try:
        export_device_ref.save()
        return export_device_ref
    except IntegrityError:
        return None


###################


@require_admin_context
def iscsi_target_count_by_host(context, host):
    session = get_session()
    return session.query(models.IscsiTarget).\
                   filter_by(deleted=can_read_deleted(context)).\
                   filter_by(host=host).\
                   count()


@require_admin_context
def iscsi_target_create_safe(context, values):
    iscsi_target_ref = models.IscsiTarget()
    for (key, value) in values.iteritems():
        iscsi_target_ref[key] = value
    try:
        iscsi_target_ref.save()
        return iscsi_target_ref
    except IntegrityError:
        return None


###################


@require_admin_context
def auth_token_destroy(context, token_id):
    session = get_session()
    with session.begin():
        token_ref = auth_token_get(context, token_id, session=session)
        token_ref.delete(session=session)


@require_admin_context
def auth_token_get(context, token_hash, session=None):
    if session is None:
        session = get_session()
    tk = session.query(models.AuthToken).\
                  filter_by(token_hash=token_hash).\
                  filter_by(deleted=can_read_deleted(context)).\
                  first()
    if not tk:
        raise exception.AuthTokenNotFound(token=token_hash)
    return tk


@require_admin_context
def auth_token_update(context, token_hash, values):
    session = get_session()
    with session.begin():
        token_ref = auth_token_get(context, token_hash, session=session)
        token_ref.update(values)
        token_ref.save(session=session)


@require_admin_context
def auth_token_create(_context, token):
    tk = models.AuthToken()
    tk.update(token)
    tk.save()
    return tk


###################


@require_context
def quota_get(context, project_id, resource, session=None):
    if not session:
        session = get_session()
    result = session.query(models.Quota).\
                     filter_by(project_id=project_id).\
                     filter_by(resource=resource).\
                     filter_by(deleted=False).\
                     first()
    if not result:
        raise exception.ProjectQuotaNotFound(project_id=project_id)
    return result


@require_context
def quota_get_all_by_project(context, project_id):
    session = get_session()
    result = {'project_id': project_id}
    rows = session.query(models.Quota).\
                   filter_by(project_id=project_id).\
                   filter_by(deleted=False).\
                   all()
    for row in rows:
        result[row.resource] = row.hard_limit
    return result


@require_admin_context
def quota_create(context, project_id, resource, limit):
    quota_ref = models.Quota()
    quota_ref.project_id = project_id
    quota_ref.resource = resource
    quota_ref.hard_limit = limit
    quota_ref.save()
    return quota_ref


@require_admin_context
def quota_update(context, project_id, resource, limit):
    session = get_session()
    with session.begin():
        quota_ref = quota_get(context, project_id, resource, session=session)
        quota_ref.hard_limit = limit
        quota_ref.save(session=session)


@require_admin_context
def quota_destroy(context, project_id, resource):
    session = get_session()
    with session.begin():
        quota_ref = quota_get(context, project_id, resource, session=session)
        quota_ref.delete(session=session)


@require_admin_context
def quota_destroy_all_by_project(context, project_id):
    session = get_session()
    with session.begin():
        quotas = session.query(models.Quota).\
                         filter_by(project_id=project_id).\
                         filter_by(deleted=False).\
                         all()
        for quota_ref in quotas:
            quota_ref.delete(session=session)


###################


@require_admin_context
def volume_allocate_shelf_and_blade(context, volume_id):
    session = get_session()
    with session.begin():
        export_device = session.query(models.ExportDevice).\
                                filter_by(volume=None).\
                                filter_by(deleted=False).\
                                with_lockmode('update').\
                                first()
        # NOTE(vish): if with_lockmode isn't supported, as in sqlite,
        #             then this has concurrency issues
        if not export_device:
            raise db.NoMoreBlades()
        export_device.volume_id = volume_id
        session.add(export_device)
    return (export_device.shelf_id, export_device.blade_id)


@require_admin_context
def volume_allocate_iscsi_target(context, volume_id, host):
    session = get_session()
    with session.begin():
        iscsi_target_ref = session.query(models.IscsiTarget).\
                                filter_by(volume=None).\
                                filter_by(host=host).\
                                filter_by(deleted=False).\
                                with_lockmode('update').\
                                first()
        # NOTE(vish): if with_lockmode isn't supported, as in sqlite,
        #             then this has concurrency issues
        if not iscsi_target_ref:
            raise db.NoMoreTargets()
        iscsi_target_ref.volume_id = volume_id
        session.add(iscsi_target_ref)
    return iscsi_target_ref.target_num


@require_admin_context
def volume_attached(context, volume_id, instance_id, mountpoint):
    session = get_session()
    with session.begin():
        volume_ref = volume_get(context, volume_id, session=session)
        volume_ref['status'] = 'in-use'
        volume_ref['mountpoint'] = mountpoint
        volume_ref['attach_status'] = 'attached'
        volume_ref.instance = instance_get(context, instance_id,
                                           session=session)
        volume_ref.save(session=session)


@require_context
def volume_create(context, values):
    volume_ref = models.Volume()
    volume_ref.update(values)

    session = get_session()
    with session.begin():
        volume_ref.save(session=session)
    return volume_ref


@require_admin_context
def volume_data_get_for_project(context, project_id):
    session = get_session()
    result = session.query(func.count(models.Volume.id),
                           func.sum(models.Volume.size)).\
                     filter_by(project_id=project_id).\
                     filter_by(deleted=False).\
                     first()
    # NOTE(vish): convert None to 0
    return (result[0] or 0, result[1] or 0)


@require_admin_context
def volume_destroy(context, volume_id):
    session = get_session()
    with session.begin():
        session.query(models.Volume).\
                filter_by(id=volume_id).\
                update({'deleted': True,
                        'deleted_at': utils.utcnow(),
                        'updated_at': literal_column('updated_at')})
        session.query(models.ExportDevice).\
                filter_by(volume_id=volume_id).\
                update({'volume_id': None})
        session.query(models.IscsiTarget).\
                filter_by(volume_id=volume_id).\
                update({'volume_id': None})


@require_admin_context
def volume_detached(context, volume_id):
    session = get_session()
    with session.begin():
        volume_ref = volume_get(context, volume_id, session=session)
        volume_ref['status'] = 'available'
        volume_ref['mountpoint'] = None
        volume_ref['attach_status'] = 'detached'
        volume_ref.instance = None
        volume_ref.save(session=session)


@require_context
def volume_get(context, volume_id, session=None):
    if not session:
        session = get_session()
    result = None

    if is_admin_context(context):
        result = session.query(models.Volume).\
                         options(joinedload('instance')).\
                         filter_by(id=volume_id).\
                         filter_by(deleted=can_read_deleted(context)).\
                         first()
    elif is_user_context(context):
        result = session.query(models.Volume).\
                         options(joinedload('instance')).\
                         filter_by(project_id=context.project_id).\
                         filter_by(id=volume_id).\
                         filter_by(deleted=False).\
                         first()
    if not result:
        raise exception.VolumeNotFound(volume_id=volume_id)

    return result


@require_admin_context
def volume_get_all(context):
    session = get_session()
    return session.query(models.Volume).\
                   options(joinedload('instance')).\
                   filter_by(deleted=can_read_deleted(context)).\
                   all()


@require_admin_context
def volume_get_all_by_host(context, host):
    session = get_session()
    return session.query(models.Volume).\
                   options(joinedload('instance')).\
                   filter_by(host=host).\
                   filter_by(deleted=can_read_deleted(context)).\
                   all()


@require_admin_context
def volume_get_all_by_instance(context, instance_id):
    session = get_session()
    result = session.query(models.Volume).\
                     filter_by(instance_id=instance_id).\
                     filter_by(deleted=False).\
                     all()
    if not result:
        raise exception.VolumeNotFoundForInstance(instance_id=instance_id)
    return result


@require_context
def volume_get_all_by_project(context, project_id):
    authorize_project_context(context, project_id)

    session = get_session()
    return session.query(models.Volume).\
                   options(joinedload('instance')).\
                   filter_by(project_id=project_id).\
                   filter_by(deleted=can_read_deleted(context)).\
                   all()


@require_admin_context
def volume_get_instance(context, volume_id):
    session = get_session()
    result = session.query(models.Volume).\
                     filter_by(id=volume_id).\
                     filter_by(deleted=can_read_deleted(context)).\
                     options(joinedload('instance')).\
                     first()
    if not result:
        raise exception.VolumeNotFound(volume_id=volume_id)

    return result.instance


@require_admin_context
def volume_get_shelf_and_blade(context, volume_id):
    session = get_session()
    result = session.query(models.ExportDevice).\
                     filter_by(volume_id=volume_id).\
                     first()
    if not result:
        raise exception.ExportDeviceNotFoundForVolume(volume_id=volume_id)

    return (result.shelf_id, result.blade_id)


@require_admin_context
def volume_get_iscsi_target_num(context, volume_id):
    session = get_session()
    result = session.query(models.IscsiTarget).\
                     filter_by(volume_id=volume_id).\
                     first()
    if not result:
        raise exception.ISCSITargetNotFoundForVolume(volume_id=volume_id)

    return result.target_num


@require_context
def volume_update(context, volume_id, values):
    session = get_session()
    with session.begin():
        volume_ref = volume_get(context, volume_id, session=session)
        volume_ref.update(values)
        volume_ref.save(session=session)


###################


@require_context
def snapshot_create(context, values):
    snapshot_ref = models.Snapshot()
    snapshot_ref.update(values)

    session = get_session()
    with session.begin():
        snapshot_ref.save(session=session)
    return snapshot_ref


@require_admin_context
def snapshot_destroy(context, snapshot_id):
    session = get_session()
    with session.begin():
        session.query(models.Snapshot).\
                filter_by(id=snapshot_id).\
                update({'deleted': True,
                        'deleted_at': utils.utcnow(),
                        'updated_at': literal_column('updated_at')})


@require_context
def snapshot_get(context, snapshot_id, session=None):
    if not session:
        session = get_session()
    result = None

    if is_admin_context(context):
        result = session.query(models.Snapshot).\
                         filter_by(id=snapshot_id).\
                         filter_by(deleted=can_read_deleted(context)).\
                         first()
    elif is_user_context(context):
        result = session.query(models.Snapshot).\
                         filter_by(project_id=context.project_id).\
                         filter_by(id=snapshot_id).\
                         filter_by(deleted=False).\
                         first()
    if not result:
        raise exception.SnapshotNotFound(snapshot_id=snapshot_id)

    return result


@require_admin_context
def snapshot_get_all(context):
    session = get_session()
    return session.query(models.Snapshot).\
                   filter_by(deleted=can_read_deleted(context)).\
                   all()


@require_context
def snapshot_get_all_by_project(context, project_id):
    authorize_project_context(context, project_id)

    session = get_session()
    return session.query(models.Snapshot).\
                   filter_by(project_id=project_id).\
                   filter_by(deleted=can_read_deleted(context)).\
                   all()


@require_context
def snapshot_update(context, snapshot_id, values):
    session = get_session()
    with session.begin():
        snapshot_ref = snapshot_get(context, snapshot_id, session=session)
        snapshot_ref.update(values)
        snapshot_ref.save(session=session)


###################


@require_context
def security_group_get_all(context):
    session = get_session()
    return session.query(models.SecurityGroup).\
                   filter_by(deleted=can_read_deleted(context)).\
                   options(joinedload_all('rules')).\
                   all()


@require_context
def security_group_get(context, security_group_id, session=None):
    if not session:
        session = get_session()
    if is_admin_context(context):
        result = session.query(models.SecurityGroup).\
                         filter_by(deleted=can_read_deleted(context),).\
                         filter_by(id=security_group_id).\
                         options(joinedload_all('rules')).\
                         first()
    else:
        result = session.query(models.SecurityGroup).\
                         filter_by(deleted=False).\
                         filter_by(id=security_group_id).\
                         filter_by(project_id=context.project_id).\
                         options(joinedload_all('rules')).\
                         first()
    if not result:
        raise exception.SecurityGroupNotFound(
                security_group_id=security_group_id)
    return result


@require_context
def security_group_get_by_name(context, project_id, group_name):
    session = get_session()
    result = session.query(models.SecurityGroup).\
                        filter_by(project_id=project_id).\
                        filter_by(name=group_name).\
                        filter_by(deleted=False).\
                        options(joinedload_all('rules')).\
                        options(joinedload_all('instances')).\
                        first()
    if not result:
        raise exception.SecurityGroupNotFoundForProject(project_id=project_id,
                                                 security_group_id=group_name)
    return result


@require_context
def security_group_get_by_project(context, project_id):
    session = get_session()
    return session.query(models.SecurityGroup).\
                   filter_by(project_id=project_id).\
                   filter_by(deleted=False).\
                   options(joinedload_all('rules')).\
                   all()


@require_context
def security_group_get_by_instance(context, instance_id):
    session = get_session()
    return session.query(models.SecurityGroup).\
                   filter_by(deleted=False).\
                   options(joinedload_all('rules')).\
                   join(models.SecurityGroup.instances).\
                   filter_by(id=instance_id).\
                   filter_by(deleted=False).\
                   all()


@require_context
def security_group_exists(context, project_id, group_name):
    try:
        group = security_group_get_by_name(context, project_id, group_name)
        return group is not None
    except exception.NotFound:
        return False


@require_context
def security_group_create(context, values):
    security_group_ref = models.SecurityGroup()
    # FIXME(devcamcar): Unless I do this, rules fails with lazy load exception
    # once save() is called.  This will get cleaned up in next orm pass.
    security_group_ref.rules
    security_group_ref.update(values)
    security_group_ref.save()
    return security_group_ref


@require_context
def security_group_destroy(context, security_group_id):
    session = get_session()
    with session.begin():
        session.query(models.SecurityGroup).\
                filter_by(id=security_group_id).\
                update({'deleted': True,
                        'deleted_at': utils.utcnow(),
                        'updated_at': literal_column('updated_at')})
        session.query(models.SecurityGroupInstanceAssociation).\
                filter_by(security_group_id=security_group_id).\
                update({'deleted': True,
                        'deleted_at': utils.utcnow(),
                        'updated_at': literal_column('updated_at')})
        session.query(models.SecurityGroupIngressRule).\
                filter_by(group_id=security_group_id).\
                update({'deleted': True,
                        'deleted_at': utils.utcnow(),
                        'updated_at': literal_column('updated_at')})


@require_context
def security_group_destroy_all(context, session=None):
    if not session:
        session = get_session()
    with session.begin():
        session.query(models.SecurityGroup).\
                update({'deleted': True,
                        'deleted_at': utils.utcnow(),
                        'updated_at': literal_column('updated_at')})
        session.query(models.SecurityGroupIngressRule).\
                update({'deleted': True,
                        'deleted_at': utils.utcnow(),
                        'updated_at': literal_column('updated_at')})


###################


@require_context
def security_group_rule_get(context, security_group_rule_id, session=None):
    if not session:
        session = get_session()
    if is_admin_context(context):
        result = session.query(models.SecurityGroupIngressRule).\
                         filter_by(deleted=can_read_deleted(context)).\
                         filter_by(id=security_group_rule_id).\
                         first()
    else:
        # TODO(vish): Join to group and check for project_id
        result = session.query(models.SecurityGroupIngressRule).\
                         filter_by(deleted=False).\
                         filter_by(id=security_group_rule_id).\
                         first()
    if not result:
        raise exception.SecurityGroupNotFoundForRule(
                                               rule_id=security_group_rule_id)
    return result


@require_context
def security_group_rule_get_by_security_group(context, security_group_id,
                                              session=None):
    if not session:
        session = get_session()
    if is_admin_context(context):
        result = session.query(models.SecurityGroupIngressRule).\
                         filter_by(deleted=can_read_deleted(context)).\
                         filter_by(parent_group_id=security_group_id).\
                         all()
    else:
        # TODO(vish): Join to group and check for project_id
        result = session.query(models.SecurityGroupIngressRule).\
                         filter_by(deleted=False).\
                         filter_by(parent_group_id=security_group_id).\
                         all()
    return result


@require_context
def security_group_rule_get_by_security_group_grantee(context,
                                                      security_group_id,
                                                      session=None):
    if not session:
        session = get_session()
    if is_admin_context(context):
        result = session.query(models.SecurityGroupIngressRule).\
                         filter_by(deleted=can_read_deleted(context)).\
                         filter_by(group_id=security_group_id).\
                         all()
    else:
        result = session.query(models.SecurityGroupIngressRule).\
                         filter_by(deleted=False).\
                         filter_by(group_id=security_group_id).\
                         all()
    return result


@require_context
def security_group_rule_create(context, values):
    security_group_rule_ref = models.SecurityGroupIngressRule()
    security_group_rule_ref.update(values)
    security_group_rule_ref.save()
    return security_group_rule_ref


@require_context
def security_group_rule_destroy(context, security_group_rule_id):
    session = get_session()
    with session.begin():
        security_group_rule = security_group_rule_get(context,
                                                      security_group_rule_id,
                                                      session=session)
        security_group_rule.delete(session=session)


###################


@require_admin_context
def user_get(context, id, session=None):
    if not session:
        session = get_session()

    result = session.query(models.User).\
                     filter_by(id=id).\
                     filter_by(deleted=can_read_deleted(context)).\
                     first()

    if not result:
        raise exception.UserNotFound(user_id=id)

    return result


@require_admin_context
def user_get_by_access_key(context, access_key, session=None):
    if not session:
        session = get_session()

    result = session.query(models.User).\
                   filter_by(access_key=access_key).\
                   filter_by(deleted=can_read_deleted(context)).\
                   first()

    if not result:
        raise exception.AccessKeyNotFound(access_key=access_key)

    return result


@require_admin_context
def user_create(_context, values):
    user_ref = models.User()
    user_ref.update(values)
    user_ref.save()
    return user_ref


@require_admin_context
def user_delete(context, id):
    session = get_session()
    with session.begin():
        session.query(models.UserProjectAssociation).\
                filter_by(user_id=id).\
                delete()
        session.query(models.UserRoleAssociation).\
                filter_by(user_id=id).\
                delete()
        session.query(models.UserProjectRoleAssociation).\
                filter_by(user_id=id).\
                delete()
        user_ref = user_get(context, id, session=session)
        session.delete(user_ref)


def user_get_all(context):
    session = get_session()
    return session.query(models.User).\
                   filter_by(deleted=can_read_deleted(context)).\
                   all()


def user_get_roles(context, user_id):
    session = get_session()
    with session.begin():
        user_ref = user_get(context, user_id, session=session)
        return [role.role for role in user_ref['roles']]


def user_get_roles_for_project(context, user_id, project_id):
    session = get_session()
    with session.begin():
        res = session.query(models.UserProjectRoleAssociation).\
                   filter_by(user_id=user_id).\
                   filter_by(project_id=project_id).\
                   all()
        return [association.role for association in res]


def user_remove_project_role(context, user_id, project_id, role):
    session = get_session()
    with session.begin():
        session.query(models.UserProjectRoleAssociation).\
                filter_by(user_id=user_id).\
                filter_by(project_id=project_id).\
                filter_by(role=role).\
                delete()


def user_remove_role(context, user_id, role):
    session = get_session()
    with session.begin():
        res = session.query(models.UserRoleAssociation).\
                    filter_by(user_id=user_id).\
                    filter_by(role=role).\
                    all()
        for role in res:
            session.delete(role)


def user_add_role(context, user_id, role):
    session = get_session()
    with session.begin():
        user_ref = user_get(context, user_id, session=session)
        models.UserRoleAssociation(user=user_ref, role=role).\
               save(session=session)


def user_add_project_role(context, user_id, project_id, role):
    session = get_session()
    with session.begin():
        user_ref = user_get(context, user_id, session=session)
        project_ref = project_get(context, project_id, session=session)
        models.UserProjectRoleAssociation(user_id=user_ref['id'],
                                          project_id=project_ref['id'],
                                          role=role).save(session=session)


def user_update(context, user_id, values):
    session = get_session()
    with session.begin():
        user_ref = user_get(context, user_id, session=session)
        user_ref.update(values)
        user_ref.save(session=session)


###################


def project_create(_context, values):
    project_ref = models.Project()
    project_ref.update(values)
    project_ref.save()
    return project_ref


def project_add_member(context, project_id, user_id):
    session = get_session()
    with session.begin():
        project_ref = project_get(context, project_id, session=session)
        user_ref = user_get(context, user_id, session=session)

        project_ref.members += [user_ref]
        project_ref.save(session=session)


def project_get(context, id, session=None):
    if not session:
        session = get_session()

    result = session.query(models.Project).\
                     filter_by(deleted=False).\
                     filter_by(id=id).\
                     options(joinedload_all('members')).\
                     first()

    if not result:
        raise exception.ProjectNotFound(project_id=id)

    return result


def project_get_all(context):
    session = get_session()
    return session.query(models.Project).\
                   filter_by(deleted=can_read_deleted(context)).\
                   options(joinedload_all('members')).\
                   all()


def project_get_by_user(context, user_id):
    session = get_session()
    user = session.query(models.User).\
                   filter_by(deleted=can_read_deleted(context)).\
                   filter_by(id=user_id).\
                   options(joinedload_all('projects')).\
                   first()
    if not user:
        raise exception.UserNotFound(user_id=user_id)
    return user.projects


def project_remove_member(context, project_id, user_id):
    session = get_session()
    project = project_get(context, project_id, session=session)
    user = user_get(context, user_id, session=session)

    if user in project.members:
        project.members.remove(user)
        project.save(session=session)


def project_update(context, project_id, values):
    session = get_session()
    with session.begin():
        project_ref = project_get(context, project_id, session=session)
        project_ref.update(values)
        project_ref.save(session=session)


def project_delete(context, id):
    session = get_session()
    with session.begin():
        session.query(models.UserProjectAssociation).\
                filter_by(project_id=id).\
                delete()
        session.query(models.UserProjectRoleAssociation).\
                filter_by(project_id=id).\
                delete()
        project_ref = project_get(context, id, session=session)
        session.delete(project_ref)


@require_context
def project_get_networks(context, project_id, associate=True):
    # NOTE(tr3buchet): as before this function will associate
    # a project with a network if it doesn't have one and
    # associate is true
    session = get_session()
    result = session.query(models.Network).\
                     filter_by(project_id=project_id).\
                     filter_by(deleted=False)
    if not result:
        if not associate:
            return []
        return [network_associate(context, project_id)]
    return result


@require_context
def project_get_networks_v6(context, project_id):
    return project_get_networks(context, project_id)


###################


@require_admin_context
def migration_create(context, values):
    migration = models.Migration()
    migration.update(values)
    migration.save()
    return migration


@require_admin_context
def migration_update(context, id, values):
    session = get_session()
    with session.begin():
        migration = migration_get(context, id, session=session)
        migration.update(values)
        migration.save(session=session)
        return migration


@require_admin_context
def migration_get(context, id, session=None):
    if not session:
        session = get_session()
    result = session.query(models.Migration).\
                     filter_by(id=id).first()
    if not result:
        raise exception.MigrationNotFound(migration_id=id)
    return result


@require_admin_context
def migration_get_by_instance_and_status(context, instance_id, status):
    session = get_session()
    result = session.query(models.Migration).\
                     filter_by(instance_id=instance_id).\
                     filter_by(status=status).first()
    if not result:
        raise exception.MigrationNotFoundByStatus(instance_id=instance_id,
                                                  status=status)
    return result


##################


def console_pool_create(context, values):
    pool = models.ConsolePool()
    pool.update(values)
    pool.save()
    return pool


def console_pool_get(context, pool_id):
    session = get_session()
    result = session.query(models.ConsolePool).\
                     filter_by(deleted=False).\
                     filter_by(id=pool_id).\
                     first()
    if not result:
        raise exception.ConsolePoolNotFound(pool_id=pool_id)

    return result


def console_pool_get_by_host_type(context, compute_host, host,
                                  console_type):
    session = get_session()
    result = session.query(models.ConsolePool).\
                   filter_by(host=host).\
                   filter_by(console_type=console_type).\
                   filter_by(compute_host=compute_host).\
                   filter_by(deleted=False).\
                   options(joinedload('consoles')).\
                   first()
    if not result:
        raise exception.ConsolePoolNotFoundForHostType(host=host,
                                                  console_type=console_type,
                                                  compute_host=compute_host)
    return result


def console_pool_get_all_by_host_type(context, host, console_type):
    session = get_session()
    return session.query(models.ConsolePool).\
                   filter_by(host=host).\
                   filter_by(console_type=console_type).\
                   filter_by(deleted=False).\
                   options(joinedload('consoles')).\
                   all()


def console_create(context, values):
    console = models.Console()
    console.update(values)
    console.save()
    return console


def console_delete(context, console_id):
    session = get_session()
    with session.begin():
        # consoles are meant to be transient. (mdragon)
        session.query(models.Console).\
                filter_by(id=console_id).\
                delete()


def console_get_by_pool_instance(context, pool_id, instance_id):
    session = get_session()
    result = session.query(models.Console).\
                   filter_by(pool_id=pool_id).\
                   filter_by(instance_id=instance_id).\
                   options(joinedload('pool')).\
                   first()
    if not result:
        raise exception.ConsoleNotFoundInPoolForInstance(pool_id=pool_id,
                                                 instance_id=instance_id)
    return result


def console_get_all_by_instance(context, instance_id):
    session = get_session()
    results = session.query(models.Console).\
                   filter_by(instance_id=instance_id).\
                   options(joinedload('pool')).\
                   all()
    return results


def console_get(context, console_id, instance_id=None):
    session = get_session()
    query = session.query(models.Console).\
                    filter_by(id=console_id)
    if instance_id:
        query = query.filter_by(instance_id=instance_id)
    result = query.options(joinedload('pool')).first()
    if not result:
        if instance_id:
            raise exception.ConsoleNotFoundForInstance(console_id=console_id,
                                                       instance_id=instance_id)
        else:
            raise exception.ConsoleNotFound(console_id=console_id)
    return result


    ##################


@require_admin_context
def instance_type_create(_context, values):
    try:
        instance_type_ref = models.InstanceTypes()
        instance_type_ref.update(values)
        instance_type_ref.save()
    except Exception, e:
        raise exception.DBError(e)
    return instance_type_ref


@require_context
def instance_type_get_all(context, inactive=False):
    """
    Returns a dict describing all instance_types with name as key.
    """
    session = get_session()
    if inactive:
        inst_types = session.query(models.InstanceTypes).\
                        order_by("name").\
                        all()
    else:
        inst_types = session.query(models.InstanceTypes).\
                        filter_by(deleted=False).\
                        order_by("name").\
                        all()
    if inst_types:
        inst_dict = {}
        for i in inst_types:
            inst_dict[i['name']] = dict(i)
        return inst_dict
    else:
        raise exception.NoInstanceTypesFound()


@require_context
def instance_type_get_by_id(context, id):
    """Returns a dict describing specific instance_type"""
    session = get_session()
    inst_type = session.query(models.InstanceTypes).\
                    filter_by(id=id).\
                    first()
    if not inst_type:
        raise exception.InstanceTypeNotFound(instance_type=id)
    else:
        return dict(inst_type)


@require_context
def instance_type_get_by_name(context, name):
    """Returns a dict describing specific instance_type"""
    session = get_session()
    inst_type = session.query(models.InstanceTypes).\
                    filter_by(name=name).\
                    first()
    if not inst_type:
        raise exception.InstanceTypeNotFoundByName(instance_type_name=name)
    else:
        return dict(inst_type)


@require_context
def instance_type_get_by_flavor_id(context, id):
    """Returns a dict describing specific flavor_id"""
    session = get_session()
    inst_type = session.query(models.InstanceTypes).\
                                    filter_by(flavorid=int(id)).\
                                    first()
    if not inst_type:
        raise exception.FlavorNotFound(flavor_id=id)
    else:
        return dict(inst_type)


@require_admin_context
def instance_type_destroy(context, name):
    """ Marks specific instance_type as deleted"""
    session = get_session()
    instance_type_ref = session.query(models.InstanceTypes).\
                                      filter_by(name=name)
    records = instance_type_ref.update(dict(deleted=True))
    if records == 0:
        raise exception.InstanceTypeNotFoundByName(instance_type_name=name)
    else:
        return instance_type_ref


@require_admin_context
def instance_type_purge(context, name):
    """ Removes specific instance_type from DB
        Usually instance_type_destroy should be used
    """
    session = get_session()
    instance_type_ref = session.query(models.InstanceTypes).\
                                      filter_by(name=name)
    records = instance_type_ref.delete()
    if records == 0:
        raise exception.InstanceTypeNotFoundByName(instance_type_name=name)
    else:
        return instance_type_ref


####################


@require_admin_context
def zone_create(context, values):
    zone = models.Zone()
    zone.update(values)
    zone.save()
    return zone


@require_admin_context
def zone_update(context, zone_id, values):
    session = get_session()
    zone = session.query(models.Zone).filter_by(id=zone_id).first()
    if not zone:
        raise exception.ZoneNotFound(zone_id=zone_id)
    zone.update(values)
    zone.save()
    return zone


@require_admin_context
def zone_delete(context, zone_id):
    session = get_session()
    with session.begin():
        session.query(models.Zone).\
                filter_by(id=zone_id).\
                delete()


@require_admin_context
def zone_get(context, zone_id):
    session = get_session()
    result = session.query(models.Zone).filter_by(id=zone_id).first()
    if not result:
        raise exception.ZoneNotFound(zone_id=zone_id)
    return result


@require_admin_context
def zone_get_all(context):
    session = get_session()
    return session.query(models.Zone).all()


####################

@require_context
def instance_metadata_get(context, instance_id):
    session = get_session()

    meta_results = session.query(models.InstanceMetadata).\
                    filter_by(instance_id=instance_id).\
                    filter_by(deleted=False).\
                    all()

    meta_dict = {}
    for i in meta_results:
        meta_dict[i['key']] = i['value']
    return meta_dict


@require_context
def instance_metadata_delete(context, instance_id, key):
    session = get_session()
    session.query(models.InstanceMetadata).\
        filter_by(instance_id=instance_id).\
        filter_by(key=key).\
        filter_by(deleted=False).\
        update({'deleted': True,
                'deleted_at': utils.utcnow(),
                'updated_at': literal_column('updated_at')})


@require_context
def instance_metadata_delete_all(context, instance_id):
    session = get_session()
    session.query(models.InstanceMetadata).\
        filter_by(instance_id=instance_id).\
        filter_by(deleted=False).\
        update({'deleted': True,
                'deleted_at': utils.utcnow(),
                'updated_at': literal_column('updated_at')})


@require_context
def instance_metadata_get_item(context, instance_id, key):
    session = get_session()

    meta_result = session.query(models.InstanceMetadata).\
                    filter_by(instance_id=instance_id).\
                    filter_by(key=key).\
                    filter_by(deleted=False).\
                    first()

    if not meta_result:
        raise exception.InstanceMetadataNotFound(metadata_key=key,
                                                 instance_id=instance_id)
    return meta_result


@require_context
def instance_metadata_update_or_create(context, instance_id, metadata):
    session = get_session()

    original_metadata = instance_metadata_get(context, instance_id)

    meta_ref = None
    for key, value in metadata.iteritems():
        try:
            meta_ref = instance_metadata_get_item(context, instance_id, key,
                                                        session)
        except:
            meta_ref = models.InstanceMetadata()
        meta_ref.update({"key": key, "value": value,
                            "instance_id": instance_id,
                            "deleted": False})
        meta_ref.save(session=session)

    return metadata<|MERGE_RESOLUTION|>--- conflicted
+++ resolved
@@ -749,7 +749,6 @@
                  all()
     if not rv:
         raise exception.NoFixedIpsFoundForInstance(instance_id=instance_id)
-<<<<<<< HEAD
     return rv
 
 
@@ -762,8 +761,6 @@
                  all()
     if not rv:
         raise exception.NoFixedIpFoundForVirtualInterface(vif_id=vif_id)
-=======
->>>>>>> 405945ad
     return rv
 
 
