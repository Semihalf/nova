--- conflicted
+++ resolved
@@ -67,7 +67,6 @@
             if volume_gigabytes + volume_ref['size'] > FLAGS.max_gigabytes:
                 raise driver.NoValidHost("All hosts have too many gigabytes")
             if self.service_is_up(service):
-<<<<<<< HEAD
                 # NOTE(vish): this probably belongs in the manager, if we
                 #             can generalize this somehow
                 now = datetime.datetime.utcnow()
@@ -75,11 +74,6 @@
                                  volume_id,
                                  {'host': service['host'],
                                   'scheduled_at': now})
-=======
-                db.volume_update(context,
-                                 volume_id,
-                                 {'host': service['host']})
->>>>>>> 15ca1fe1
                 return service['host']
         raise driver.NoValidHost("No hosts found")
 
