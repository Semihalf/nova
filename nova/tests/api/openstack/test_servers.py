# vim: tabstop=4 shiftwidth=4 softtabstop=4

# Copyright 2010-2011 OpenStack LLC.
# All Rights Reserved.
#
#    Licensed under the Apache License, Version 2.0 (the "License"); you may
#    not use this file except in compliance with the License. You may obtain
#    a copy of the License at
#
#         http://www.apache.org/licenses/LICENSE-2.0
#
#    Unless required by applicable law or agreed to in writing, software
#    distributed under the License is distributed on an "AS IS" BASIS, WITHOUT
#    WARRANTIES OR CONDITIONS OF ANY KIND, either express or implied. See the
#    License for the specific language governing permissions and limitations
#    under the License.

import base64
import datetime
import json
import unittest
from lxml import etree
from xml.dom import minidom

import webob

from nova import context
from nova import db
from nova import exception
from nova import test
from nova import utils
import nova.api.openstack
from nova.api.openstack import create_instance_helper
from nova.api.openstack import servers
from nova.api.openstack import wsgi
from nova.api.openstack import xmlutil
import nova.compute.api
from nova.compute import instance_types
from nova.compute import power_state
import nova.db.api
import nova.scheduler.api
from nova.db.sqlalchemy.models import Instance
from nova.db.sqlalchemy.models import InstanceMetadata
import nova.image.fake
import nova.rpc
from nova.tests.api.openstack import common
from nova.tests.api.openstack import fakes


FAKE_UUID = 'aaaaaaaa-aaaa-aaaa-aaaa-aaaaaaaaaaaa'
NS = "{http://docs.openstack.org/compute/api/v1.1}"
ATOMNS = "{http://www.w3.org/2005/Atom}"


def fake_gen_uuid():
    return FAKE_UUID


def return_server_by_id(context, id):
    return stub_instance(id)


def return_server_by_uuid(context, uuid):
    id = 1
    return stub_instance(id, uuid=uuid)


def return_virtual_interface_by_instance(interfaces):
    def _return_virtual_interface_by_instance(context, instance_id):
        return interfaces
    return _return_virtual_interface_by_instance


def return_virtual_interface_instance_nonexistant(interfaces):
    def _return_virtual_interface_by_instance(context, instance_id):
        raise exception.InstanceNotFound(instance_id=instance_id)
    return _return_virtual_interface_by_instance


def return_server_with_attributes(**kwargs):
    def _return_server(context, id):
        return stub_instance(id, **kwargs)
    return _return_server


def return_server_with_addresses(private, public):
    def _return_server(context, id):
        return stub_instance(id, private_address=private,
                             public_addresses=public)
    return _return_server


def return_server_with_power_state(power_state):
    def _return_server(context, id):
        return stub_instance(id, power_state=power_state)
    return _return_server


def return_server_with_uuid_and_power_state(power_state):
    def _return_server(context, id):
        return stub_instance(id, uuid=FAKE_UUID, power_state=power_state)
    return _return_server


def return_servers(context, *args, **kwargs):
    return [stub_instance(i, 'fake', 'fake') for i in xrange(5)]


def return_servers_by_reservation(context, reservation_id=""):
    return [stub_instance(i, reservation_id) for i in xrange(5)]


def return_servers_by_reservation_empty(context, reservation_id=""):
    return []


def return_servers_from_child_zones_empty(*args, **kwargs):
    return []


def return_servers_from_child_zones(*args, **kwargs):
    class Server(object):
        pass

    zones = []
    for zone in xrange(3):
        servers = []
        for server_id in xrange(5):
            server = Server()
            server._info = stub_instance(server_id, reservation_id="child")
            servers.append(server)

        zones.append(("Zone%d" % zone, servers))
    return zones


def return_security_group(context, instance_id, security_group_id):
    pass


def instance_update(context, instance_id, values):
    return stub_instance(instance_id, name=values.get('display_name'))


def instance_addresses(context, instance_id):
    return None


def stub_instance(id, user_id='fake', project_id='fake', private_address=None,
                  public_addresses=None, host=None, power_state=0,
                  reservation_id="", uuid=FAKE_UUID, image_ref="10",
                  flavor_id="1", interfaces=None, name=None,
                  access_ipv4=None, access_ipv6=None):
    metadata = []
    metadata.append(InstanceMetadata(key='seq', value=id))

    if interfaces is None:
        interfaces = []

    inst_type = instance_types.get_instance_type_by_flavor_id(int(flavor_id))

    if public_addresses is None:
        public_addresses = list()

    if host is not None:
        host = str(host)

    # ReservationID isn't sent back, hack it in there.
    server_name = name or "server%s" % id
    if reservation_id != "":
        server_name = "reservation_%s" % (reservation_id, )

    instance = {
        "id": int(id),
        "created_at": datetime.datetime(2010, 10, 10, 12, 0, 0),
        "updated_at": datetime.datetime(2010, 11, 11, 11, 0, 0),
        "admin_pass": "",
        "user_id": user_id,
        "project_id": project_id,
        "image_ref": image_ref,
        "kernel_id": "",
        "ramdisk_id": "",
        "launch_index": 0,
        "key_name": "",
        "key_data": "",
        "state": power_state,
        "state_description": "",
        "memory_mb": 0,
        "vcpus": 0,
        "local_gb": 0,
        "hostname": "",
        "host": host,
        "instance_type": dict(inst_type),
        "user_data": "",
        "reservation_id": reservation_id,
        "mac_address": "",
        "scheduled_at": utils.utcnow(),
        "launched_at": utils.utcnow(),
        "terminated_at": utils.utcnow(),
        "availability_zone": "",
        "display_name": server_name,
        "display_description": "",
        "locked": False,
        "metadata": metadata,
        "access_ip_v4": access_ipv4,
        "access_ip_v6": access_ipv6,
        "uuid": uuid,
        "virtual_interfaces": interfaces}

    instance["fixed_ips"] = {
        "address": private_address,
        "floating_ips": [{"address":ip} for ip in public_addresses]}

    return instance


def fake_compute_api(cls, req, id):
    return True


def find_host(self, context, instance_id):
    return "nova"


class MockSetAdminPassword(object):
    def __init__(self):
        self.instance_id = None
        self.password = None

    def __call__(self, context, instance_id, password):
        self.instance_id = instance_id
        self.password = password


class ServersTest(test.TestCase):

    def setUp(self):
        self.maxDiff = None
        super(ServersTest, self).setUp()
        self.flags(verbose=True)
        fakes.stub_out_networking(self.stubs)
        fakes.stub_out_rate_limiting(self.stubs)
        fakes.stub_out_key_pair_funcs(self.stubs)
        fakes.stub_out_image_service(self.stubs)
        self.stubs.Set(utils, 'gen_uuid', fake_gen_uuid)
        self.stubs.Set(nova.db.api, 'instance_get_all_by_filters',
                return_servers)
        self.stubs.Set(nova.db.api, 'instance_get', return_server_by_id)
        self.stubs.Set(nova.db, 'instance_get_by_uuid',
                       return_server_by_uuid)
        self.stubs.Set(nova.db.api, 'instance_get_all_by_project',
                       return_servers)
        self.stubs.Set(nova.db.api, 'instance_add_security_group',
                       return_security_group)
        self.stubs.Set(nova.db.api, 'instance_update', instance_update)
        self.stubs.Set(nova.db.api, 'instance_get_fixed_addresses',
                       instance_addresses)
        self.stubs.Set(nova.db.api, 'instance_get_floating_address',
                       instance_addresses)
        self.stubs.Set(nova.compute.API, 'pause', fake_compute_api)
        self.stubs.Set(nova.compute.API, 'unpause', fake_compute_api)
        self.stubs.Set(nova.compute.API, 'suspend', fake_compute_api)
        self.stubs.Set(nova.compute.API, 'resume', fake_compute_api)
        self.stubs.Set(nova.compute.API, "get_diagnostics", fake_compute_api)
        self.stubs.Set(nova.compute.API, "get_actions", fake_compute_api)

        self.webreq = common.webob_factory('/v1.0/servers')

    def test_get_server_by_id(self):
        req = webob.Request.blank('/v1.0/servers/1')
        res = req.get_response(fakes.wsgi_app())
        res_dict = json.loads(res.body)
        self.assertEqual(res_dict['server']['id'], 1)
        self.assertEqual(res_dict['server']['name'], 'server1')

    def test_get_server_by_uuid(self):
        """
        The steps involved with resolving a UUID are pretty complicated;
        here's what's happening in this scenario:

        1. Show is calling `routing_get`

        2. `routing_get` is wrapped by `reroute_compute` which does the work
           of resolving requests to child zones.

        3. `reroute_compute` looks up the UUID by hitting the stub
           (returns_server_by_uuid)

        4. Since the stub return that the record exists, `reroute_compute`
           considers the request to be 'zone local', so it replaces the UUID
           in the argument list with an integer ID and then calls the inner
           function ('get').

        5. The call to `get` hits the other stub 'returns_server_by_id` which
           has the UUID set to FAKE_UUID

        So, counterintuitively, we call `get` twice on the `show` command.
        """
        req = webob.Request.blank('/v1.0/servers/%s' % FAKE_UUID)
        res = req.get_response(fakes.wsgi_app())
        res_dict = json.loads(res.body)
        self.assertEqual(res_dict['server']['id'], 1)
        self.assertEqual(res_dict['server']['uuid'], FAKE_UUID)
        self.assertEqual(res_dict['server']['name'], 'server1')

    def test_get_server_by_id_v1_1(self):
        image_bookmark = "http://localhost/fake/images/10"
        flavor_ref = "http://localhost/v1.1/fake/flavors/1"
        flavor_id = "1"
        flavor_bookmark = "http://localhost/fake/flavors/1"

        public_ip = '192.168.0.3'
        private_ip = '172.19.0.1'
        interfaces = [
            {
                'network': {'label': 'public'},
                'fixed_ips': [
                    {'address': public_ip},
                ],
            },
            {
                'network': {'label': 'private'},
                'fixed_ips': [
                    {'address': private_ip},
                ],
            },
        ]
        new_return_server = return_server_with_attributes(
            interfaces=interfaces)
        self.stubs.Set(nova.db.api, 'instance_get', new_return_server)

        req = webob.Request.blank('/v1.1/fake/servers/1')
        res = req.get_response(fakes.wsgi_app())
        res_dict = json.loads(res.body)
        expected_server = {
            "server": {
                "id": 1,
                "uuid": FAKE_UUID,
                "updated": "2010-11-11T11:00:00Z",
                "created": "2010-10-10T12:00:00Z",
                "progress": 0,
                "name": "server1",
                "status": "BUILD",
                "accessIPv4": "",
                "accessIPv6": "",
                "hostId": '',
                "image": {
                    "id": "10",
                    "links": [
                        {
                            "rel": "bookmark",
                            "href": image_bookmark,
                        },
                    ],
                },
                "flavor": {
                    "id": "1",
                  "links": [
                                            {
                          "rel": "bookmark",
                          "href": flavor_bookmark,
                      },
                  ],
                },
                "addresses": {
                    "public": [
                        {
                            "version": 4,
                            "addr": public_ip,
                        },
                    ],
                    "private": [
                        {
                            "version": 4,
                            "addr": private_ip,
                        },
                    ],
                },
                "metadata": {
                    "seq": "1",
                },
                "links": [
                    {
                        "rel": "self",
                        #FIXME(wwolf) Do we want the links to be id or uuid?
                        "href": "http://localhost/v1.1/fake/servers/1",
                    },
                    {
                        "rel": "bookmark",
                        "href": "http://localhost/fake/servers/1",
                    },
                ],
            }
        }

        self.assertDictMatch(res_dict, expected_server)

    def test_get_server_by_id_v1_1_xml(self):
        image_bookmark = "http://localhost/fake/images/10"
        flavor_ref = "http://localhost/v1.1/fake/flavors/1"
        flavor_id = "1"
        flavor_bookmark = "http://localhost/fake/flavors/1"
        server_href = "http://localhost/v1.1/fake/servers/1"
        server_bookmark = "http://localhost/fake/servers/1"

        public_ip = '192.168.0.3'
        private_ip = '172.19.0.1'
        interfaces = [
            {
                'network': {'label': 'public'},
                'fixed_ips': [
                    {'address': public_ip},
                ],
            },
            {
                'network': {'label': 'private'},
                'fixed_ips': [
                    {'address': private_ip},
                ],
            },
        ]
        new_return_server = return_server_with_attributes(
            interfaces=interfaces)
        self.stubs.Set(nova.db.api, 'instance_get', new_return_server)

        req = webob.Request.blank('/v1.1/fake/servers/1')
        req.headers['Accept'] = 'application/xml'
        res = req.get_response(fakes.wsgi_app())
        actual = minidom.parseString(res.body.replace('  ', ''))
        expected_uuid = FAKE_UUID
        expected_updated = "2010-11-11T11:00:00Z"
        expected_created = "2010-10-10T12:00:00Z"
        expected = minidom.parseString("""
        <server id="1"
                uuid="%(expected_uuid)s"
                xmlns="http://docs.openstack.org/compute/api/v1.1"
                xmlns:atom="http://www.w3.org/2005/Atom"
                name="server1"
                updated="%(expected_updated)s"
                created="%(expected_created)s"
                hostId=""
                status="BUILD"
                accessIPv4=""
                accessIPv6=""
                progress="0">
            <atom:link href="%(server_href)s" rel="self"/>
            <atom:link href="%(server_bookmark)s" rel="bookmark"/>
            <image id="10">
                <atom:link rel="bookmark" href="%(image_bookmark)s"/>
            </image>
            <flavor id="1">
                <atom:link rel="bookmark" href="%(flavor_bookmark)s"/>
            </flavor>
            <metadata>
                <meta key="seq">
                    1
                </meta>
            </metadata>
            <addresses>
                <network id="public">
                    <ip version="4" addr="%(public_ip)s"/>
                </network>
                <network id="private">
                    <ip version="4" addr="%(private_ip)s"/>
                </network>
            </addresses>
        </server>
        """.replace("  ", "") % (locals()))

        self.assertEqual(expected.toxml(), actual.toxml())

    def test_get_server_with_active_status_by_id_v1_1(self):
        image_bookmark = "http://localhost/fake/images/10"
        flavor_ref = "http://localhost/v1.1/fake/flavors/1"
        flavor_id = "1"
        flavor_bookmark = "http://localhost/fake/flavors/1"
        private_ip = "192.168.0.3"
        public_ip = "1.2.3.4"

        interfaces = [
            {
                'network': {'label': 'public'},
                'fixed_ips': [
                    {'address': public_ip},
                ],
            },
            {
                'network': {'label': 'private'},
                'fixed_ips': [
                    {'address': private_ip},
                ],
            },
        ]
        new_return_server = return_server_with_attributes(
            interfaces=interfaces, power_state=1)
        self.stubs.Set(nova.db.api, 'instance_get', new_return_server)

        req = webob.Request.blank('/v1.1/fake/servers/1')
        res = req.get_response(fakes.wsgi_app())
        res_dict = json.loads(res.body)
        expected_server = {
            "server": {
                "id": 1,
                "uuid": FAKE_UUID,
                "updated": "2010-11-11T11:00:00Z",
                "created": "2010-10-10T12:00:00Z",
                "progress": 100,
                "name": "server1",
                "status": "ACTIVE",
                "accessIPv4": "",
                "accessIPv6": "",
                "hostId": '',
                "image": {
                    "id": "10",
                    "links": [
                        {
                            "rel": "bookmark",
                            "href": image_bookmark,
                        },
                    ],
                },
                "flavor": {
                    "id": "1",
                  "links": [
                      {
                          "rel": "bookmark",
                          "href": flavor_bookmark,
                      },
                  ],
                },
                "addresses": {
                    "public": [
                        {
                            "version": 4,
                            "addr": public_ip,
                        },
                    ],
                    "private": [
                        {
                            "version": 4,
                            "addr": private_ip,
                        },
                    ],
                },
                "metadata": {
                    "seq": "1",
                },
                "links": [
                    {
                        "rel": "self",
                        "href": "http://localhost/v1.1/fake/servers/1",
                    },
                    {
                        "rel": "bookmark",
                        "href": "http://localhost/fake/servers/1",
                    },
                ],
            }
        }

        self.assertDictMatch(res_dict, expected_server)

    def test_get_server_with_id_image_ref_by_id_v1_1(self):
        image_ref = "10"
        image_bookmark = "http://localhost/fake/images/10"
        flavor_ref = "http://localhost/v1.1/fake/flavors/1"
        flavor_id = "1"
        flavor_bookmark = "http://localhost/fake/flavors/1"
        private_ip = "192.168.0.3"
        public_ip = "1.2.3.4"

        interfaces = [
            {
                'network': {'label': 'public'},
                'fixed_ips': [
                    {'address': public_ip},
                ],
            },
            {
                'network': {'label': 'private'},
                'fixed_ips': [
                    {'address': private_ip},
                ],
            },
        ]
        new_return_server = return_server_with_attributes(
            interfaces=interfaces, power_state=1, image_ref=image_ref,
            flavor_id=flavor_id)
        self.stubs.Set(nova.db.api, 'instance_get', new_return_server)

        req = webob.Request.blank('/v1.1/fake/servers/1')
        res = req.get_response(fakes.wsgi_app())
        res_dict = json.loads(res.body)
        expected_server = {
            "server": {
                "id": 1,
                "uuid": FAKE_UUID,
                "updated": "2010-11-11T11:00:00Z",
                "created": "2010-10-10T12:00:00Z",
                "progress": 100,
                "name": "server1",
                "status": "ACTIVE",
                "accessIPv4": "",
                "accessIPv6": "",
                "hostId": '',
                "image": {
                    "id": "10",
                    "links": [
                        {
                            "rel": "bookmark",
                            "href": image_bookmark,
                        },
                    ],
                },
                "flavor": {
                    "id": "1",
                  "links": [
                      {
                          "rel": "bookmark",
                          "href": flavor_bookmark,
                      },
                  ],
                },
                "addresses": {
                    "public": [
                        {
                            "version": 4,
                            "addr": public_ip,
                        },
                    ],
                    "private": [
                        {
                            "version": 4,
                            "addr": private_ip,
                        },
                    ],
                },
                "metadata": {
                    "seq": "1",
                },
                "links": [
                    {
                        "rel": "self",
                        "href": "http://localhost/v1.1/fake/servers/1",
                    },
                    {
                        "rel": "bookmark",
                        "href": "http://localhost/fake/servers/1",
                    },
                ],
            }
        }

        self.assertDictMatch(res_dict, expected_server)

    def test_get_server_by_id_with_addresses_xml(self):
        private = "192.168.0.3"
        public = ["1.2.3.4"]
        new_return_server = return_server_with_addresses(private, public)
        self.stubs.Set(nova.db.api, 'instance_get', new_return_server)
        req = webob.Request.blank('/v1.0/servers/1')
        req.headers['Accept'] = 'application/xml'
        res = req.get_response(fakes.wsgi_app())
        dom = minidom.parseString(res.body)
        server = dom.childNodes[0]
        self.assertEquals(server.nodeName, 'server')
        self.assertEquals(server.getAttribute('id'), '1')
        self.assertEquals(server.getAttribute('name'), 'server1')
        (public,) = server.getElementsByTagName('public')
        (ip,) = public.getElementsByTagName('ip')
        self.assertEquals(ip.getAttribute('addr'), '1.2.3.4')
        (private,) = server.getElementsByTagName('private')
        (ip,) = private.getElementsByTagName('ip')
        self.assertEquals(ip.getAttribute('addr'),  '192.168.0.3')

    def test_get_server_by_id_with_addresses(self):
        private = "192.168.0.3"
        public = ["1.2.3.4"]
        new_return_server = return_server_with_addresses(private, public)
        self.stubs.Set(nova.db.api, 'instance_get', new_return_server)
        req = webob.Request.blank('/v1.0/servers/1')
        res = req.get_response(fakes.wsgi_app())
        res_dict = json.loads(res.body)
        self.assertEqual(res_dict['server']['id'], 1)
        self.assertEqual(res_dict['server']['name'], 'server1')
        addresses = res_dict['server']['addresses']
        self.assertEqual(len(addresses["public"]), len(public))
        self.assertEqual(addresses["public"][0], public[0])
        self.assertEqual(len(addresses["private"]), 1)
        self.assertEqual(addresses["private"][0], private)

    def test_get_server_addresses_v1_0(self):
        private = '192.168.0.3'
        public = ['1.2.3.4']
        new_return_server = return_server_with_addresses(private, public)
        self.stubs.Set(nova.db.api, 'instance_get', new_return_server)
        req = webob.Request.blank('/v1.0/servers/1/ips')
        res = req.get_response(fakes.wsgi_app())
        res_dict = json.loads(res.body)
        self.assertEqual(res_dict, {
            'addresses': {'public': public, 'private': [private]}})

    def test_get_server_addresses_xml_v1_0(self):
        private_expected = "192.168.0.3"
        public_expected = ["1.2.3.4"]
        new_return_server = return_server_with_addresses(private_expected,
                                                         public_expected)
        self.stubs.Set(nova.db.api, 'instance_get', new_return_server)
        req = webob.Request.blank('/v1.0/servers/1/ips')
        req.headers['Accept'] = 'application/xml'
        res = req.get_response(fakes.wsgi_app())
        dom = minidom.parseString(res.body)
        (addresses,) = dom.childNodes
        self.assertEquals(addresses.nodeName, 'addresses')
        (public,) = addresses.getElementsByTagName('public')
        (ip,) = public.getElementsByTagName('ip')
        self.assertEquals(ip.getAttribute('addr'), public_expected[0])
        (private,) = addresses.getElementsByTagName('private')
        (ip,) = private.getElementsByTagName('ip')
        self.assertEquals(ip.getAttribute('addr'), private_expected)

    def test_get_server_addresses_public_v1_0(self):
        private = "192.168.0.3"
        public = ["1.2.3.4"]
        new_return_server = return_server_with_addresses(private, public)
        self.stubs.Set(nova.db.api, 'instance_get', new_return_server)
        req = webob.Request.blank('/v1.0/servers/1/ips/public')
        res = req.get_response(fakes.wsgi_app())
        res_dict = json.loads(res.body)
        self.assertEqual(res_dict, {'public': public})

    def test_get_server_addresses_private_v1_0(self):
        private = "192.168.0.3"
        public = ["1.2.3.4"]
        new_return_server = return_server_with_addresses(private, public)
        self.stubs.Set(nova.db.api, 'instance_get', new_return_server)
        req = webob.Request.blank('/v1.0/servers/1/ips/private')
        res = req.get_response(fakes.wsgi_app())
        res_dict = json.loads(res.body)
        self.assertEqual(res_dict, {'private': [private]})

    def test_get_server_addresses_public_xml_v1_0(self):
        private = "192.168.0.3"
        public = ["1.2.3.4"]
        new_return_server = return_server_with_addresses(private, public)
        self.stubs.Set(nova.db.api, 'instance_get', new_return_server)
        req = webob.Request.blank('/v1.0/servers/1/ips/public')
        req.headers['Accept'] = 'application/xml'
        res = req.get_response(fakes.wsgi_app())
        dom = minidom.parseString(res.body)
        (public_node,) = dom.childNodes
        self.assertEquals(public_node.nodeName, 'public')
        (ip,) = public_node.getElementsByTagName('ip')
        self.assertEquals(ip.getAttribute('addr'), public[0])

    def test_get_server_addresses_private_xml_v1_0(self):
        private = "192.168.0.3"
        public = ["1.2.3.4"]
        new_return_server = return_server_with_addresses(private, public)
        self.stubs.Set(nova.db.api, 'instance_get', new_return_server)
        req = webob.Request.blank('/v1.0/servers/1/ips/private')
        req.headers['Accept'] = 'application/xml'
        res = req.get_response(fakes.wsgi_app())
        dom = minidom.parseString(res.body)
        (private_node,) = dom.childNodes
        self.assertEquals(private_node.nodeName, 'private')
        (ip,) = private_node.getElementsByTagName('ip')
        self.assertEquals(ip.getAttribute('addr'), private)

    def test_get_server_by_id_with_addresses_v1_1(self):
        self.flags(use_ipv6=True)
        interfaces = [
            {
                'network': {'label': 'network_1'},
                'fixed_ips': [
                    {'address': '192.168.0.3'},
                    {'address': '192.168.0.4'},
                ],
            },
            {
                'network': {'label': 'network_2'},
                'fixed_ips': [
                    {'address': '172.19.0.1'},
                    {'address': '172.19.0.2'},
                ],
                'fixed_ipv6': '2001:4860::12',
            },
        ]
        new_return_server = return_server_with_attributes(
            interfaces=interfaces)
        self.stubs.Set(nova.db.api, 'instance_get', new_return_server)

        req = webob.Request.blank('/v1.1/fake/servers/1')
        res = req.get_response(fakes.wsgi_app())

        res_dict = json.loads(res.body)
        self.assertEqual(res_dict['server']['id'], 1)
        self.assertEqual(res_dict['server']['name'], 'server1')
        addresses = res_dict['server']['addresses']
        expected = {
            'network_1': [
                {'addr': '192.168.0.3', 'version': 4},
                {'addr': '192.168.0.4', 'version': 4},
            ],
            'network_2': [
                {'addr': '172.19.0.1', 'version': 4},
                {'addr': '172.19.0.2', 'version': 4},
                {'addr': '2001:4860::12', 'version': 6},
            ],
        }

        self.assertEqual(addresses, expected)

    def test_get_server_by_id_with_addresses_v1_1_ipv6_disabled(self):
        self.flags(use_ipv6=False)
        interfaces = [
            {
                'network': {'label': 'network_1'},
                'fixed_ips': [
                    {'address': '192.168.0.3'},
                    {'address': '192.168.0.4'},
                ],
            },
            {
                'network': {'label': 'network_2'},
                'fixed_ips': [
                    {'address': '172.19.0.1'},
                    {'address': '172.19.0.2'},
                ],
                'fixed_ipv6': '2001:4860::12',
            },
        ]
        new_return_server = return_server_with_attributes(
            interfaces=interfaces)
        self.stubs.Set(nova.db.api, 'instance_get', new_return_server)

        req = webob.Request.blank('/v1.1/fake/servers/1')
        res = req.get_response(fakes.wsgi_app())

        res_dict = json.loads(res.body)
        self.assertEqual(res_dict['server']['id'], 1)
        self.assertEqual(res_dict['server']['name'], 'server1')
        addresses = res_dict['server']['addresses']
        expected = {
            'network_1': [
                {'addr': '192.168.0.3', 'version': 4},
                {'addr': '192.168.0.4', 'version': 4},
            ],
            'network_2': [
                {'addr': '172.19.0.1', 'version': 4},
                {'addr': '172.19.0.2', 'version': 4},
            ],
        }

        self.assertEqual(addresses, expected)

    def test_get_server_addresses_v1_1(self):
        self.flags(use_ipv6=True)
        interfaces = [
            {
                'network': {'label': 'network_1'},
                'fixed_ips': [
                    {'address': '192.168.0.3'},
                    {'address': '192.168.0.4'},
                ],
            },
            {
                'network': {'label': 'network_2'},
                'fixed_ips': [
                    {
                        'address': '172.19.0.1',
                        'floating_ips': [
                            {'address': '1.2.3.4'},
                        ],
                    },
                    {'address': '172.19.0.2'},
                ],
                'fixed_ipv6': '2001:4860::12',
            },
        ]

        _return_vifs = return_virtual_interface_by_instance(interfaces)
        self.stubs.Set(nova.db.api,
                       'virtual_interface_get_by_instance',
                       _return_vifs)

        req = webob.Request.blank('/v1.1/fake/servers/1/ips')
        res = req.get_response(fakes.wsgi_app())
        res_dict = json.loads(res.body)

        expected = {
            'addresses': {
                'network_1': [
                    {'version': 4, 'addr': '192.168.0.3'},
                    {'version': 4, 'addr': '192.168.0.4'},
                ],
                'network_2': [
                    {'version': 4, 'addr': '172.19.0.1'},
                    {'version': 4, 'addr': '1.2.3.4'},
                    {'version': 4, 'addr': '172.19.0.2'},
                    {'version': 6, 'addr': '2001:4860::12'},
                ],
            },
        }

        self.assertEqual(res_dict, expected)

    def test_get_server_addresses_single_network_v1_1(self):
        self.flags(use_ipv6=True)
        interfaces = [
            {
                'network': {'label': 'network_1'},
                'fixed_ips': [
                    {'address': '192.168.0.3'},
                    {'address': '192.168.0.4'},
                ],
            },
            {
                'network': {'label': 'network_2'},
                'fixed_ips': [
                    {
                        'address': '172.19.0.1',
                        'floating_ips': [
                            {'address': '1.2.3.4'},
                        ],
                    },
                    {'address': '172.19.0.2'},
                ],
                'fixed_ipv6': '2001:4860::12',
            },
        ]
        _return_vifs = return_virtual_interface_by_instance(interfaces)
        self.stubs.Set(nova.db.api,
                       'virtual_interface_get_by_instance',
                       _return_vifs)

        req = webob.Request.blank('/v1.1/fake/servers/1/ips/network_2')
        res = req.get_response(fakes.wsgi_app())
        self.assertEqual(res.status_int, 200)
        res_dict = json.loads(res.body)
        expected = {
            'network_2': [
                {'version': 4, 'addr': '172.19.0.1'},
                {'version': 4, 'addr': '1.2.3.4'},
                {'version': 4, 'addr': '172.19.0.2'},
                {'version': 6, 'addr': '2001:4860::12'},
            ],
        }
        self.assertEqual(res_dict, expected)

    def test_get_server_addresses_nonexistant_network_v1_1(self):
        _return_vifs = return_virtual_interface_by_instance([])
        self.stubs.Set(nova.db.api,
                       'virtual_interface_get_by_instance',
                       _return_vifs)

        req = webob.Request.blank('/v1.1/fake/servers/1/ips/network_0')
        res = req.get_response(fakes.wsgi_app())
        self.assertEqual(res.status_int, 404)

    def test_get_server_addresses_nonexistant_server_v1_1(self):
        _return_vifs = return_virtual_interface_instance_nonexistant([])
        self.stubs.Set(nova.db.api,
                       'virtual_interface_get_by_instance',
                       _return_vifs)

        req = webob.Request.blank('/v1.1/fake/servers/600/ips')
        res = req.get_response(fakes.wsgi_app())
        self.assertEqual(res.status_int, 404)

    def test_get_server_list(self):
        req = webob.Request.blank('/v1.0/servers')
        res = req.get_response(fakes.wsgi_app())
        res_dict = json.loads(res.body)

        self.assertEqual(len(res_dict['servers']), 5)
        i = 0
        for s in res_dict['servers']:
            self.assertEqual(s['id'], i)
            self.assertEqual(s['name'], 'server%d' % i)
            self.assertEqual(s.get('imageId', None), None)
            i += 1

    def test_get_server_list_with_reservation_id(self):
        self.stubs.Set(nova.db.api, 'instance_get_all_by_reservation',
                       return_servers_by_reservation)
        self.stubs.Set(nova.scheduler.api, 'call_zone_method',
                       return_servers_from_child_zones)
        req = webob.Request.blank('/v1.0/servers?reservation_id=foo')
        res = req.get_response(fakes.wsgi_app())
        res_dict = json.loads(res.body)

        i = 0
        for s in res_dict['servers']:
            if '_is_precooked' in s:
                self.assertEqual(s.get('reservation_id'), 'child')
            else:
                self.assertEqual(s.get('name'), 'server%d' % i)
                i += 1

    def test_get_server_list_with_reservation_id_empty(self):
        self.stubs.Set(nova.db.api, 'instance_get_all_by_reservation',
                       return_servers_by_reservation_empty)
        self.stubs.Set(nova.scheduler.api, 'call_zone_method',
                       return_servers_from_child_zones_empty)
        req = webob.Request.blank('/v1.0/servers/detail?reservation_id=foo')
        res = req.get_response(fakes.wsgi_app())
        res_dict = json.loads(res.body)

        i = 0
        for s in res_dict['servers']:
            if '_is_precooked' in s:
                self.assertEqual(s.get('reservation_id'), 'child')
            else:
                self.assertEqual(s.get('name'), 'server%d' % i)
                i += 1

    def test_get_server_list_with_reservation_id_details(self):
        self.stubs.Set(nova.db.api, 'instance_get_all_by_reservation',
                       return_servers_by_reservation)
        self.stubs.Set(nova.scheduler.api, 'call_zone_method',
                       return_servers_from_child_zones)
        req = webob.Request.blank('/v1.0/servers/detail?reservation_id=foo')
        res = req.get_response(fakes.wsgi_app())
        res_dict = json.loads(res.body)

        i = 0
        for s in res_dict['servers']:
            if '_is_precooked' in s:
                self.assertEqual(s.get('reservation_id'), 'child')
            else:
                self.assertEqual(s.get('name'), 'server%d' % i)
                i += 1

    def test_get_server_list_v1_1(self):
        req = webob.Request.blank('/v1.1/fake/servers')
        res = req.get_response(fakes.wsgi_app())
        res_dict = json.loads(res.body)

        self.assertEqual(len(res_dict['servers']), 5)
        for i, s in enumerate(res_dict['servers']):
            self.assertEqual(s['id'], i)
            self.assertEqual(s['name'], 'server%d' % i)
            self.assertEqual(s.get('image', None), None)

            expected_links = [
                {
                    "rel": "self",
                    "href": "http://localhost/v1.1/fake/servers/%s" % s['id'],
                },
                {
                    "rel": "bookmark",
                    "href": "http://localhost/fake/servers/%s" % s['id'],
                },
            ]

            self.assertEqual(s['links'], expected_links)

    def test_get_servers_with_limit(self):
        req = webob.Request.blank('/v1.0/servers?limit=3')
        res = req.get_response(fakes.wsgi_app())
        servers = json.loads(res.body)['servers']
        self.assertEqual([s['id'] for s in servers], [0, 1, 2])

        req = webob.Request.blank('/v1.0/servers?limit=aaa')
        res = req.get_response(fakes.wsgi_app())
        self.assertEqual(res.status_int, 400)
        self.assertTrue('limit' in res.body)

    def test_get_servers_with_offset(self):
        req = webob.Request.blank('/v1.0/servers?offset=2')
        res = req.get_response(fakes.wsgi_app())
        servers = json.loads(res.body)['servers']
        self.assertEqual([s['id'] for s in servers], [2, 3, 4])

        req = webob.Request.blank('/v1.0/servers?offset=aaa')
        res = req.get_response(fakes.wsgi_app())
        self.assertEqual(res.status_int, 400)
        self.assertTrue('offset' in res.body)

    def test_get_servers_with_limit_and_offset(self):
        req = webob.Request.blank('/v1.0/servers?limit=2&offset=1')
        res = req.get_response(fakes.wsgi_app())
        servers = json.loads(res.body)['servers']
        self.assertEqual([s['id'] for s in servers], [1, 2])

    def test_get_servers_with_bad_limit(self):
        req = webob.Request.blank('/v1.0/servers?limit=asdf&offset=1')
        res = req.get_response(fakes.wsgi_app())
        self.assertEqual(res.status_int, 400)
        self.assertTrue(res.body.find('limit param') > -1)

    def test_get_servers_with_bad_offset(self):
        req = webob.Request.blank('/v1.0/servers?limit=2&offset=asdf')
        res = req.get_response(fakes.wsgi_app())
        self.assertEqual(res.status_int, 400)
        self.assertTrue(res.body.find('offset param') > -1)

    def test_get_servers_with_marker(self):
        req = webob.Request.blank('/v1.1/fake/servers?marker=2')
        res = req.get_response(fakes.wsgi_app())
        servers = json.loads(res.body)['servers']
        self.assertEqual([s['name'] for s in servers], ["server3", "server4"])

    def test_get_servers_with_limit_and_marker(self):
        req = webob.Request.blank('/v1.1/fake/servers?limit=2&marker=1')
        res = req.get_response(fakes.wsgi_app())
        servers = json.loads(res.body)['servers']
        self.assertEqual([s['name'] for s in servers], ['server2', 'server3'])

    def test_get_servers_with_bad_marker(self):
        req = webob.Request.blank('/v1.1/fake/servers?limit=2&marker=asdf')
        res = req.get_response(fakes.wsgi_app())
        self.assertEqual(res.status_int, 400)
        self.assertTrue(res.body.find('marker param') > -1)

    def test_get_servers_with_bad_option_v1_0(self):
        # 1.0 API ignores unknown options
        def fake_get_all(compute_self, context, search_opts=None):
            return [stub_instance(100)]

        self.stubs.Set(nova.compute.API, 'get_all', fake_get_all)

        req = webob.Request.blank('/v1.0/servers?unknownoption=whee')
        res = req.get_response(fakes.wsgi_app())
        self.assertEqual(res.status_int, 200)
        servers = json.loads(res.body)['servers']
        self.assertEqual(len(servers), 1)
        self.assertEqual(servers[0]['id'], 100)

    def test_get_servers_with_bad_option_v1_1(self):
        # 1.1 API also ignores unknown options
        def fake_get_all(compute_self, context, search_opts=None):
            return [stub_instance(100)]

        self.stubs.Set(nova.compute.API, 'get_all', fake_get_all)

        req = webob.Request.blank('/v1.1/fake/servers?unknownoption=whee')
        res = req.get_response(fakes.wsgi_app())
        self.assertEqual(res.status_int, 200)
        servers = json.loads(res.body)['servers']
        self.assertEqual(len(servers), 1)
        self.assertEqual(servers[0]['id'], 100)

    def test_get_servers_allows_image_v1_1(self):
        def fake_get_all(compute_self, context, search_opts=None):
            self.assertNotEqual(search_opts, None)
            self.assertTrue('image' in search_opts)
            self.assertEqual(search_opts['image'], '12345')
            return [stub_instance(100)]

        self.stubs.Set(nova.compute.API, 'get_all', fake_get_all)
        self.flags(allow_admin_api=False)

        req = webob.Request.blank('/v1.1/fake/servers?image=12345')
        res = req.get_response(fakes.wsgi_app())
        # The following assert will fail if either of the asserts in
        # fake_get_all() fail
        self.assertEqual(res.status_int, 200)
        servers = json.loads(res.body)['servers']
        self.assertEqual(len(servers), 1)
        self.assertEqual(servers[0]['id'], 100)

    def test_get_servers_allows_flavor_v1_1(self):
        def fake_get_all(compute_self, context, search_opts=None):
            self.assertNotEqual(search_opts, None)
            self.assertTrue('flavor' in search_opts)
            # flavor is an integer ID
            self.assertEqual(search_opts['flavor'], '12345')
            return [stub_instance(100)]

        self.stubs.Set(nova.compute.API, 'get_all', fake_get_all)
        self.flags(allow_admin_api=False)

        req = webob.Request.blank('/v1.1/fake/servers?flavor=12345')
        res = req.get_response(fakes.wsgi_app())
        # The following assert will fail if either of the asserts in
        # fake_get_all() fail
        self.assertEqual(res.status_int, 200)
        servers = json.loads(res.body)['servers']
        self.assertEqual(len(servers), 1)
        self.assertEqual(servers[0]['id'], 100)

    def test_get_servers_allows_status_v1_1(self):
        def fake_get_all(compute_self, context, search_opts=None):
            self.assertNotEqual(search_opts, None)
            self.assertTrue('state' in search_opts)
            self.assertEqual(set(search_opts['state']),
                    set([power_state.RUNNING, power_state.BLOCKED]))
            return [stub_instance(100)]

        self.stubs.Set(nova.compute.API, 'get_all', fake_get_all)
        self.flags(allow_admin_api=False)

        req = webob.Request.blank('/v1.1/fake/servers?status=active')
        res = req.get_response(fakes.wsgi_app())
        # The following assert will fail if either of the asserts in
        # fake_get_all() fail
        self.assertEqual(res.status_int, 200)
        servers = json.loads(res.body)['servers']
        self.assertEqual(len(servers), 1)
        self.assertEqual(servers[0]['id'], 100)

    def test_get_servers_invalid_status_v1_1(self):
        """Test getting servers by invalid status"""

        self.flags(allow_admin_api=False)

        req = webob.Request.blank('/v1.1/fake/servers?status=running')
        res = req.get_response(fakes.wsgi_app())
        # The following assert will fail if either of the asserts in
        # fake_get_all() fail
        self.assertEqual(res.status_int, 400)
        self.assertTrue(res.body.find('Invalid server status') > -1)

    def test_get_servers_allows_name_v1_1(self):
        def fake_get_all(compute_self, context, search_opts=None):
            self.assertNotEqual(search_opts, None)
            self.assertTrue('name' in search_opts)
            self.assertEqual(search_opts['name'], 'whee.*')
            return [stub_instance(100)]

        self.stubs.Set(nova.compute.API, 'get_all', fake_get_all)
        self.flags(allow_admin_api=False)

        req = webob.Request.blank('/v1.1/fake/servers?name=whee.*')
        res = req.get_response(fakes.wsgi_app())
        # The following assert will fail if either of the asserts in
        # fake_get_all() fail
        self.assertEqual(res.status_int, 200)
        servers = json.loads(res.body)['servers']
        self.assertEqual(len(servers), 1)
        self.assertEqual(servers[0]['id'], 100)

    def test_get_servers_unknown_or_admin_options1(self):
        """Test getting servers by admin-only or unknown options.
        This tests when admin_api is off.  Make sure the admin and
        unknown options are stripped before they get to
        compute_api.get_all()
        """

        self.flags(allow_admin_api=False)

        def fake_get_all(compute_self, context, search_opts=None):
            self.assertNotEqual(search_opts, None)
            # Allowed by user
            self.assertTrue('name' in search_opts)
            self.assertTrue('status' in search_opts)
            # Allowed only by admins with admin API on
            self.assertFalse('ip' in search_opts)
            self.assertFalse('unknown_option' in search_opts)
            return [stub_instance(100)]

        self.stubs.Set(nova.compute.API, 'get_all', fake_get_all)

        query_str = "name=foo&ip=10.*&status=active&unknown_option=meow"
        req = webob.Request.blank('/v1.1/fake/servers?%s' % query_str)
        # Request admin context
        context = nova.context.RequestContext('testuser', 'testproject',
                is_admin=True)
        res = req.get_response(fakes.wsgi_app(fake_auth_context=context))
        # The following assert will fail if either of the asserts in
        # fake_get_all() fail
        self.assertEqual(res.status_int, 200)
        servers = json.loads(res.body)['servers']
        self.assertEqual(len(servers), 1)
        self.assertEqual(servers[0]['id'], 100)

    def test_get_servers_unknown_or_admin_options2(self):
        """Test getting servers by admin-only or unknown options.
        This tests when admin_api is on, but context is a user.
        Make sure the admin and unknown options are stripped before
        they get to compute_api.get_all()
        """

        self.flags(allow_admin_api=True)

        def fake_get_all(compute_self, context, search_opts=None):
            self.assertNotEqual(search_opts, None)
            # Allowed by user
            self.assertTrue('name' in search_opts)
            self.assertTrue('status' in search_opts)
            # Allowed only by admins with admin API on
            self.assertFalse('ip' in search_opts)
            self.assertFalse('unknown_option' in search_opts)
            return [stub_instance(100)]

        self.stubs.Set(nova.compute.API, 'get_all', fake_get_all)

        query_str = "name=foo&ip=10.*&status=active&unknown_option=meow"
        req = webob.Request.blank('/v1.1/fake/servers?%s' % query_str)
        # Request admin context
        context = nova.context.RequestContext('testuser', 'testproject',
                is_admin=False)
        res = req.get_response(fakes.wsgi_app(fake_auth_context=context))
        # The following assert will fail if either of the asserts in
        # fake_get_all() fail
        self.assertEqual(res.status_int, 200)
        servers = json.loads(res.body)['servers']
        self.assertEqual(len(servers), 1)
        self.assertEqual(servers[0]['id'], 100)

    def test_get_servers_unknown_or_admin_options3(self):
        """Test getting servers by admin-only or unknown options.
        This tests when admin_api is on and context is admin.
        All options should be passed through to compute_api.get_all()
        """

        self.flags(allow_admin_api=True)

        def fake_get_all(compute_self, context, search_opts=None):
            self.assertNotEqual(search_opts, None)
            # Allowed by user
            self.assertTrue('name' in search_opts)
            self.assertTrue('status' in search_opts)
            # Allowed only by admins with admin API on
            self.assertTrue('ip' in search_opts)
            self.assertTrue('unknown_option' in search_opts)
            return [stub_instance(100)]

        self.stubs.Set(nova.compute.API, 'get_all', fake_get_all)

        query_str = "name=foo&ip=10.*&status=active&unknown_option=meow"
        req = webob.Request.blank('/v1.1/fake/servers?%s' % query_str)
        # Request admin context
        context = nova.context.RequestContext('testuser', 'testproject',
                is_admin=True)
        res = req.get_response(fakes.wsgi_app(fake_auth_context=context))
        # The following assert will fail if either of the asserts in
        # fake_get_all() fail
        self.assertEqual(res.status_int, 200)
        servers = json.loads(res.body)['servers']
        self.assertEqual(len(servers), 1)
        self.assertEqual(servers[0]['id'], 100)

    def test_get_servers_admin_allows_ip_v1_1(self):
        """Test getting servers by ip with admin_api enabled and
        admin context
        """
        self.flags(allow_admin_api=True)

        def fake_get_all(compute_self, context, search_opts=None):
            self.assertNotEqual(search_opts, None)
            self.assertTrue('ip' in search_opts)
            self.assertEqual(search_opts['ip'], '10\..*')
            return [stub_instance(100)]

        self.stubs.Set(nova.compute.API, 'get_all', fake_get_all)

        req = webob.Request.blank('/v1.1/fake/servers?ip=10\..*')
        # Request admin context
        context = nova.context.RequestContext('testuser', 'testproject',
                is_admin=True)
        res = req.get_response(fakes.wsgi_app(fake_auth_context=context))
        # The following assert will fail if either of the asserts in
        # fake_get_all() fail
        self.assertEqual(res.status_int, 200)
        servers = json.loads(res.body)['servers']
        self.assertEqual(len(servers), 1)
        self.assertEqual(servers[0]['id'], 100)

    def test_get_servers_admin_allows_ip6_v1_1(self):
        """Test getting servers by ip6 with admin_api enabled and
        admin context
        """
        self.flags(allow_admin_api=True)

        def fake_get_all(compute_self, context, search_opts=None):
            self.assertNotEqual(search_opts, None)
            self.assertTrue('ip6' in search_opts)
            self.assertEqual(search_opts['ip6'], 'ffff.*')
            return [stub_instance(100)]

        self.stubs.Set(nova.compute.API, 'get_all', fake_get_all)

        req = webob.Request.blank('/v1.1/fake/servers?ip6=ffff.*')
        # Request admin context
        context = nova.context.RequestContext('testuser', 'testproject',
                is_admin=True)
        res = req.get_response(fakes.wsgi_app(fake_auth_context=context))
        # The following assert will fail if either of the asserts in
        # fake_get_all() fail
        self.assertEqual(res.status_int, 200)
        servers = json.loads(res.body)['servers']
        self.assertEqual(len(servers), 1)
        self.assertEqual(servers[0]['id'], 100)

    def _setup_for_create_instance(self):
        """Shared implementation for tests below that create instance"""
        def instance_create(context, inst):
            inst_type = instance_types.get_instance_type_by_flavor_id(3)
            image_ref = 'http://localhost/images/2'
            return {'id': 1,
                    'display_name': 'server_test',
                    'uuid': FAKE_UUID,
                    'instance_type': dict(inst_type),
                    'access_ip_v4': '1.2.3.4',
                    'access_ip_v6': 'fead::1234',
                    'image_ref': image_ref,
                    "created_at": datetime.datetime(2010, 10, 10, 12, 0, 0),
                    "updated_at": datetime.datetime(2010, 11, 11, 11, 0, 0),
                   }

        def server_update(context, id, params):
            return instance_create(context, id)

        def fake_method(*args, **kwargs):
            pass

        def project_get_networks(context, user_id):
            return dict(id='1', host='localhost')

        def queue_get_for(context, *args):
            return 'network_topic'

        def kernel_ramdisk_mapping(*args, **kwargs):
            return (1, 1)

        def image_id_from_hash(*args, **kwargs):
            return 2

        self.stubs.Set(nova.db.api, 'project_get_networks',
                       project_get_networks)
        self.stubs.Set(nova.db.api, 'instance_create', instance_create)
        self.stubs.Set(nova.rpc, 'cast', fake_method)
        self.stubs.Set(nova.rpc, 'call', fake_method)
        self.stubs.Set(nova.db.api, 'instance_update',
            server_update)
        self.stubs.Set(nova.db.api, 'queue_get_for', queue_get_for)
        self.stubs.Set(nova.network.manager.VlanManager, 'allocate_fixed_ip',
            fake_method)
        self.stubs.Set(
            nova.api.openstack.create_instance_helper.CreateInstanceHelper,
            "_get_kernel_ramdisk_from_image", kernel_ramdisk_mapping)
        self.stubs.Set(nova.compute.api.API, "_find_host", find_host)

    def _test_create_instance_helper(self):
        self._setup_for_create_instance()

        body = dict(server=dict(
            name='server_test', imageId=3, flavorId=2,
            metadata={'hello': 'world', 'open': 'stack'},
            personality={}))
        req = webob.Request.blank('/v1.0/servers')
        req.method = 'POST'
        req.body = json.dumps(body)
        req.headers["content-type"] = "application/json"

        res = req.get_response(fakes.wsgi_app())

        self.assertEqual(res.status_int, 202)
        server = json.loads(res.body)['server']
        self.assertEqual(16, len(server['adminPass']))
        self.assertEqual('server_test', server['name'])
        self.assertEqual(1, server['id'])
        self.assertEqual(2, server['flavorId'])
        self.assertEqual(3, server['imageId'])
        self.assertEqual(FAKE_UUID, server['uuid'])

    def test_create_instance(self):
        self._test_create_instance_helper()

    def test_create_instance_has_uuid(self):
        """Tests at the db-layer instead of API layer since that's where the
           UUID is generated
        """
        ctxt = context.RequestContext(1, 1)
        values = {}
        instance = nova.db.api.instance_create(ctxt, values)
        expected = FAKE_UUID
        self.assertEqual(instance['uuid'], expected)

    def test_create_instance_via_zones(self):
        """Server generated ReservationID"""
        self._setup_for_create_instance()
        self.flags(allow_admin_api=True)

        body = dict(server=dict(
            name='server_test', imageId=3, flavorId=2,
            metadata={'hello': 'world', 'open': 'stack'},
            personality={}))
        req = webob.Request.blank('/v1.0/zones/boot')
        req.method = 'POST'
        req.body = json.dumps(body)
        req.headers["content-type"] = "application/json"

        res = req.get_response(fakes.wsgi_app())

        reservation_id = json.loads(res.body)['reservation_id']
        self.assertEqual(res.status_int, 200)
        self.assertNotEqual(reservation_id, "")
        self.assertNotEqual(reservation_id, None)
        self.assertTrue(len(reservation_id) > 1)

    def test_create_instance_via_zones_with_resid(self):
        """User supplied ReservationID"""
        self._setup_for_create_instance()
        self.flags(allow_admin_api=True)

        body = dict(server=dict(
            name='server_test', imageId=3, flavorId=2,
            metadata={'hello': 'world', 'open': 'stack'},
            personality={}, reservation_id='myresid'))
        req = webob.Request.blank('/v1.0/zones/boot')
        req.method = 'POST'
        req.body = json.dumps(body)
        req.headers["content-type"] = "application/json"

        res = req.get_response(fakes.wsgi_app())

        reservation_id = json.loads(res.body)['reservation_id']
        self.assertEqual(res.status_int, 200)
        self.assertEqual(reservation_id, "myresid")

    def test_create_instance_no_key_pair(self):
        fakes.stub_out_key_pair_funcs(self.stubs, have_key_pair=False)
        self._test_create_instance_helper()

    def test_create_instance_no_name(self):
        self._setup_for_create_instance()

        body = {
            'server': {
                'imageId': 3,
                'flavorId': 1,
                'metadata': {
                    'hello': 'world',
                    'open': 'stack',
                },
                'personality': {},
            },
        }

        req = webob.Request.blank('/v1.0/servers')
        req.method = 'POST'
        req.body = json.dumps(body)
        req.headers["content-type"] = "application/json"
        res = req.get_response(fakes.wsgi_app())
        self.assertEqual(res.status_int, 400)

    def test_create_instance_nonstring_name(self):
        self._setup_for_create_instance()

        body = {
            'server': {
                'name': 12,
                'imageId': 3,
                'flavorId': 1,
                'metadata': {
                    'hello': 'world',
                    'open': 'stack',
                },
                'personality': {},
            },
        }

        req = webob.Request.blank('/v1.0/servers')
        req.method = 'POST'
        req.body = json.dumps(body)
        req.headers["content-type"] = "application/json"
        res = req.get_response(fakes.wsgi_app())
        self.assertEqual(res.status_int, 400)

    def test_create_instance_no_server_entity(self):
        self._setup_for_create_instance()

        body = {}

        req = webob.Request.blank('/v1.0/servers')
        req.method = 'POST'
        req.body = json.dumps(body)
        req.headers["content-type"] = "application/json"
        res = req.get_response(fakes.wsgi_app())
        self.assertEqual(res.status_int, 422)

<<<<<<< HEAD
=======
    def test_create_instance_whitespace_name(self):
        self._setup_for_create_instance()

        body = {
            'server': {
                'name': '    ',
                'imageId': 3,
                'flavorId': 1,
                'metadata': {
                    'hello': 'world',
                    'open': 'stack',
                },
                'personality': {},
            },
        }

        req = webob.Request.blank('/v1.0/servers')
        req.method = 'POST'
        req.body = json.dumps(body)
        req.headers["content-type"] = "application/json"
        res = req.get_response(fakes.wsgi_app())
        self.assertEqual(res.status_int, 400)

    def test_create_instance_with_access_ip_v1_1(self):
        self._setup_for_create_instance()

        # proper local hrefs must start with 'http://localhost/v1.1/'
        image_href = 'http://localhost/v1.1/123/images/2'
        flavor_ref = 'http://localhost/123/flavors/3'
        access_ipv4 = '1.2.3.4'
        access_ipv6 = 'fead::1234'
        expected_flavor = {
            "id": "3",
            "links": [
                {
                    "rel": "bookmark",
                    "href": 'http://localhost/123/flavors/3',
                },
            ],
        }
        expected_image = {
            "id": "2",
            "links": [
                {
                    "rel": "bookmark",
                    "href": 'http://localhost/123/images/2',
                },
            ],
        }
        body = {
            'server': {
                'name': 'server_test',
                'imageRef': image_href,
                'flavorRef': flavor_ref,
                'accessIPv4': access_ipv4,
                'accessIPv6': access_ipv6,
                'metadata': {
                    'hello': 'world',
                    'open': 'stack',
                },
                'personality': [
                    {
                        "path": "/etc/banner.txt",
                        "contents": "MQ==",
                    },
                ],
            },
        }

        req = webob.Request.blank('/v1.1/123/servers')
        req.method = 'POST'
        req.body = json.dumps(body)
        req.headers["content-type"] = "application/json"

        res = req.get_response(fakes.wsgi_app())

        self.assertEqual(res.status_int, 202)
        server = json.loads(res.body)['server']
        self.assertEqual(16, len(server['adminPass']))
        self.assertEqual(1, server['id'])
        self.assertEqual(0, server['progress'])
        self.assertEqual('server_test', server['name'])
        self.assertEqual(expected_flavor, server['flavor'])
        self.assertEqual(expected_image, server['image'])
        self.assertEqual(access_ipv4, server['accessIPv4'])
        self.assertEqual(access_ipv6, server['accessIPv6'])

>>>>>>> 71f039b9
    def test_create_instance_v1_1(self):
        self._setup_for_create_instance()

        # proper local hrefs must start with 'http://localhost/v1.1/'
        image_href = 'http://localhost/v1.1/images/2'
        flavor_ref = 'http://localhost/123/flavors/3'
        expected_flavor = {
            "id": "3",
            "links": [
                {
                    "rel": "bookmark",
                    "href": 'http://localhost/fake/flavors/3',
                },
            ],
        }
        expected_image = {
            "id": "2",
            "links": [
                {
                    "rel": "bookmark",
                    "href": 'http://localhost/fake/images/2',
                },
            ],
        }
        body = {
            'server': {
                'name': 'server_test',
                'imageRef': image_href,
                'flavorRef': flavor_ref,
                'metadata': {
                    'hello': 'world',
                    'open': 'stack',
                },
                'personality': [
                    {
                        "path": "/etc/banner.txt",
                        "contents": "MQ==",
                    },
                ],
            },
        }

        req = webob.Request.blank('/v1.1/fake/servers')
        req.method = 'POST'
        req.body = json.dumps(body)
        req.headers["content-type"] = "application/json"

        res = req.get_response(fakes.wsgi_app())

        self.assertEqual(res.status_int, 202)
        server = json.loads(res.body)['server']
        self.assertEqual(16, len(server['adminPass']))
        self.assertEqual(1, server['id'])
        self.assertEqual(0, server['progress'])
        self.assertEqual('server_test', server['name'])
        self.assertEqual(expected_flavor, server['flavor'])
        self.assertEqual(expected_image, server['image'])
        self.assertEqual('1.2.3.4', server['accessIPv4'])
        self.assertEqual('fead::1234', server['accessIPv6'])

    def test_create_instance_v1_1_invalid_flavor_href(self):
        self._setup_for_create_instance()

        image_href = 'http://localhost/v1.1/images/2'
        flavor_ref = 'http://localhost/v1.1/flavors/asdf'
        body = dict(server=dict(
            name='server_test', imageRef=image_href, flavorRef=flavor_ref,
            metadata={'hello': 'world', 'open': 'stack'},
            personality={}))
        req = webob.Request.blank('/v1.1/fake/servers')
        req.method = 'POST'
        req.body = json.dumps(body)
        req.headers["content-type"] = "application/json"
        res = req.get_response(fakes.wsgi_app())
        self.assertEqual(res.status_int, 400)

    def test_create_instance_v1_1_invalid_flavor_id_int(self):
        self._setup_for_create_instance()

        image_href = 'http://localhost/v1.1/123/images/2'
        flavor_ref = -1
        body = dict(server=dict(
            name='server_test', imageRef=image_href, flavorRef=flavor_ref,
            metadata={'hello': 'world', 'open': 'stack'},
            personality={}))
        req = webob.Request.blank('/v1.1/123/servers')
        req.method = 'POST'
        req.body = json.dumps(body)
        req.headers["content-type"] = "application/json"
        res = req.get_response(fakes.wsgi_app())
        self.assertEqual(res.status_int, 400)

    def test_create_instance_v1_1_bad_flavor_href(self):
        self._setup_for_create_instance()

        image_href = 'http://localhost/v1.1/images/2'
        flavor_ref = 'http://localhost/v1.1/flavors/17'
        body = dict(server=dict(
            name='server_test', imageRef=image_href, flavorRef=flavor_ref,
            metadata={'hello': 'world', 'open': 'stack'},
            personality={}))
        req = webob.Request.blank('/v1.1/fake/servers')
        req.method = 'POST'
        req.body = json.dumps(body)
        req.headers["content-type"] = "application/json"
        res = req.get_response(fakes.wsgi_app())
        self.assertEqual(res.status_int, 400)

    def test_create_instance_v1_1_bad_href(self):
        self._setup_for_create_instance()

        image_href = 'http://localhost/v1.1/images/asdf'
        flavor_ref = 'http://localhost/v1.1/flavors/3'
        body = dict(server=dict(
            name='server_test', imageRef=image_href, flavorRef=flavor_ref,
            metadata={'hello': 'world', 'open': 'stack'},
            personality={}))
        req = webob.Request.blank('/v1.1/fake/servers')
        req.method = 'POST'
        req.body = json.dumps(body)
        req.headers["content-type"] = "application/json"
        res = req.get_response(fakes.wsgi_app())
        self.assertEqual(res.status_int, 400)

    def test_create_instance_v1_1_local_href(self):
        self._setup_for_create_instance()

        image_id = "2"
        flavor_ref = 'http://localhost/v1.1/flavors/3'
        expected_flavor = {
            "id": "3",
            "links": [
                {
                    "rel": "bookmark",
                    "href": 'http://localhost/fake/flavors/3',
                },
            ],
        }
        expected_image = {
            "id": "2",
            "links": [
                {
                    "rel": "bookmark",
                    "href": 'http://localhost/fake/images/2',
                },
            ],
        }
        body = {
            'server': {
                'name': 'server_test',
                'imageRef': image_id,
                'flavorRef': flavor_ref,
            },
        }

        req = webob.Request.blank('/v1.1/fake/servers')
        req.method = 'POST'
        req.body = json.dumps(body)
        req.headers["content-type"] = "application/json"

        res = req.get_response(fakes.wsgi_app())

        self.assertEqual(res.status_int, 202)
        server = json.loads(res.body)['server']
        self.assertEqual(expected_flavor, server['flavor'])
        self.assertEqual(expected_image, server['image'])

    def test_create_instance_with_admin_pass_v1_0(self):
        self._setup_for_create_instance()

        body = {
            'server': {
                'name': 'test-server-create',
                'imageId': 3,
                'flavorId': 1,
                'adminPass': 'testpass',
            },
        }

        req = webob.Request.blank('/v1.0/servers')
        req.method = 'POST'
        req.body = json.dumps(body)
        req.headers['content-type'] = "application/json"
        res = req.get_response(fakes.wsgi_app())
        res = json.loads(res.body)
        self.assertNotEqual(res['server']['adminPass'],
                            body['server']['adminPass'])

    def test_create_instance_v1_1_admin_pass(self):
        self._setup_for_create_instance()

        image_href = 'http://localhost/v1.1/images/2'
        flavor_ref = 'http://localhost/v1.1/flavors/3'
        body = {
            'server': {
                'name': 'server_test',
                'imageRef': 3,
                'flavorRef': 3,
                'adminPass': 'testpass',
            },
        }

        req = webob.Request.blank('/v1.1/fake/servers')
        req.method = 'POST'
        req.body = json.dumps(body)
        req.headers['content-type'] = "application/json"
        res = req.get_response(fakes.wsgi_app())
        self.assertEqual(res.status_int, 202)
        server = json.loads(res.body)['server']
        self.assertEqual(server['adminPass'], body['server']['adminPass'])

    def test_create_instance_v1_1_admin_pass_empty(self):
        self._setup_for_create_instance()

        body = {
            'server': {
                'name': 'server_test',
                'imageRef': 3,
                'flavorRef': 3,
                'adminPass': '',
            },
        }

        req = webob.Request.blank('/v1.1/fake/servers')
        req.method = 'POST'
        req.body = json.dumps(body)
        req.headers['content-type'] = "application/json"
        res = req.get_response(fakes.wsgi_app())
        self.assertEqual(res.status_int, 400)

    def test_create_instance_whitespace_name(self):
        self._setup_for_create_instance()

        body = {
            'server': {
                'name': '    ',
                'imageId': 3,
                'flavorId': 1,
                'metadata': {
                    'hello': 'world',
                    'open': 'stack',
                },
                'personality': {},
            },
        }

        req = webob.Request.blank('/v1.0/servers')
        req.method = 'POST'
        req.body = json.dumps(body)
        req.headers["content-type"] = "application/json"
        res = req.get_response(fakes.wsgi_app())
        self.assertEqual(res.status_int, 400)

    def test_update_server_no_body(self):
        req = webob.Request.blank('/v1.0/servers/1')
        req.method = 'PUT'
        res = req.get_response(fakes.wsgi_app())
        self.assertEqual(res.status_int, 400)

    def test_update_nonstring_name(self):
        """ Confirm that update is filtering params """
        inst_dict = dict(name=12, adminPass='bacon')
        self.body = json.dumps(dict(server=inst_dict))

        req = webob.Request.blank('/v1.0/servers/1')
        req.method = 'PUT'
        req.content_type = "application/json"
        req.body = self.body
        res = req.get_response(fakes.wsgi_app())
        self.assertEqual(res.status_int, 400)

    def test_update_whitespace_name(self):
        """ Confirm that update is filtering params """
        inst_dict = dict(name='   ', adminPass='bacon')
        self.body = json.dumps(dict(server=inst_dict))

        req = webob.Request.blank('/v1.0/servers/1')
        req.method = 'PUT'
        req.content_type = "application/json"
        req.body = self.body
        res = req.get_response(fakes.wsgi_app())
        self.assertEqual(res.status_int, 400)

    def test_update_null_name(self):
        """ Confirm that update is filtering params """
        inst_dict = dict(name='', adminPass='bacon')
        self.body = json.dumps(dict(server=inst_dict))

        req = webob.Request.blank('/v1.0/servers/1')
        req.method = 'PUT'
        req.content_type = "application/json"
        req.body = self.body
        res = req.get_response(fakes.wsgi_app())
        self.assertEqual(res.status_int, 400)

    def test_update_server_v1_0(self):
        inst_dict = dict(name='server_test', adminPass='bacon')
        self.body = json.dumps(dict(server=inst_dict))

        def server_update(context, id, params):
            filtered_dict = dict(display_name='server_test')
            self.assertEqual(params, filtered_dict)
            return filtered_dict

        self.stubs.Set(nova.db.api, 'instance_update',
            server_update)
        self.stubs.Set(nova.compute.api.API, "_find_host", find_host)
        mock_method = MockSetAdminPassword()
        self.stubs.Set(nova.compute.api.API, 'set_admin_password', mock_method)

        req = webob.Request.blank('/v1.0/servers/1')
        req.method = 'PUT'
        req.content_type = "application/json"
        req.body = self.body
        res = req.get_response(fakes.wsgi_app())
        self.assertEqual(res.status_int, 204)
        self.assertEqual(mock_method.instance_id, '1')
        self.assertEqual(mock_method.password, 'bacon')

    def test_update_server_no_body_v1_1(self):
        req = webob.Request.blank('/v1.1/fake/servers/1')
        req.method = 'PUT'
        res = req.get_response(fakes.wsgi_app())
        self.assertEqual(res.status_int, 400)

    def test_update_server_all_attributes_v1_1(self):
        self.stubs.Set(nova.db.api, 'instance_get',
                return_server_with_attributes(name='server_test',
                                              access_ipv4='0.0.0.0',
                                              access_ipv6='beef::0123'))
        req = webob.Request.blank('/v1.1/123/servers/1')
        req.method = 'PUT'
        req.content_type = 'application/json'
        body = {'server': {
                  'name': 'server_test',
                  'accessIPv4': '0.0.0.0',
                  'accessIPv6': 'beef::0123',
               }}
        req.body = json.dumps(body)
        res = req.get_response(fakes.wsgi_app())
        self.assertEqual(res.status_int, 200)
        res_dict = json.loads(res.body)
        self.assertEqual(res_dict['server']['id'], 1)
        self.assertEqual(res_dict['server']['name'], 'server_test')
        self.assertEqual(res_dict['server']['accessIPv4'], '0.0.0.0')
        self.assertEqual(res_dict['server']['accessIPv6'], 'beef::0123')

    def test_update_server_name_v1_1(self):
        self.stubs.Set(nova.db.api, 'instance_get',
                return_server_with_attributes(name='server_test'))
        req = webob.Request.blank('/v1.1/fake/servers/1')
        req.method = 'PUT'
        req.content_type = 'application/json'
        req.body = json.dumps({'server': {'name': 'server_test'}})
        res = req.get_response(fakes.wsgi_app())
        self.assertEqual(res.status_int, 200)
        res_dict = json.loads(res.body)
        self.assertEqual(res_dict['server']['id'], 1)
        self.assertEqual(res_dict['server']['name'], 'server_test')

    def test_update_server_access_ipv4_v1_1(self):
        self.stubs.Set(nova.db.api, 'instance_get',
                return_server_with_attributes(access_ipv4='0.0.0.0'))
        req = webob.Request.blank('/v1.1/123/servers/1')
        req.method = 'PUT'
        req.content_type = 'application/json'
        req.body = json.dumps({'server': {'accessIPv4': '0.0.0.0'}})
        res = req.get_response(fakes.wsgi_app())
        self.assertEqual(res.status_int, 200)
        res_dict = json.loads(res.body)
        self.assertEqual(res_dict['server']['id'], 1)
        self.assertEqual(res_dict['server']['accessIPv4'], '0.0.0.0')

    def test_update_server_access_ipv6_v1_1(self):
        self.stubs.Set(nova.db.api, 'instance_get',
                return_server_with_attributes(access_ipv6='beef::0123'))
        req = webob.Request.blank('/v1.1/123/servers/1')
        req.method = 'PUT'
        req.content_type = 'application/json'
        req.body = json.dumps({'server': {'accessIPv6': 'beef::0123'}})
        res = req.get_response(fakes.wsgi_app())
        self.assertEqual(res.status_int, 200)
        res_dict = json.loads(res.body)
        self.assertEqual(res_dict['server']['id'], 1)
        self.assertEqual(res_dict['server']['accessIPv6'], 'beef::0123')

    def test_update_server_adminPass_ignored_v1_1(self):
        inst_dict = dict(name='server_test', adminPass='bacon')
        self.body = json.dumps(dict(server=inst_dict))

        def server_update(context, id, params):
            filtered_dict = dict(display_name='server_test')
            self.assertEqual(params, filtered_dict)
            return filtered_dict

        self.stubs.Set(nova.db.api, 'instance_update', server_update)
        self.stubs.Set(nova.db.api, 'instance_get',
                return_server_with_attributes(name='server_test'))

        req = webob.Request.blank('/v1.1/fake/servers/1')
        req.method = 'PUT'
        req.content_type = "application/json"
        req.body = self.body
        res = req.get_response(fakes.wsgi_app())
        self.assertEqual(res.status_int, 200)
        res_dict = json.loads(res.body)
        self.assertEqual(res_dict['server']['id'], 1)
        self.assertEqual(res_dict['server']['name'], 'server_test')

    def test_create_backup_schedules(self):
        req = webob.Request.blank('/v1.0/servers/1/backup_schedule')
        req.method = 'POST'
        res = req.get_response(fakes.wsgi_app())
        self.assertEqual(res.status_int, 501)

    def test_delete_backup_schedules(self):
        req = webob.Request.blank('/v1.0/servers/1/backup_schedule/1')
        req.method = 'DELETE'
        res = req.get_response(fakes.wsgi_app())
        self.assertEqual(res.status_int, 501)

    def test_get_server_backup_schedules(self):
        req = webob.Request.blank('/v1.0/servers/1/backup_schedule')
        res = req.get_response(fakes.wsgi_app())
        self.assertEqual(res.status_int, 501)

    def test_get_server_backup_schedule(self):
        req = webob.Request.blank('/v1.0/servers/1/backup_schedule/1')
        res = req.get_response(fakes.wsgi_app())
        self.assertEqual(res.status_int, 501)

    def test_server_backup_schedule_deprecated_v1_1(self):
        req = webob.Request.blank('/v1.1/fake/servers/1/backup_schedule')
        res = req.get_response(fakes.wsgi_app())
        self.assertEqual(res.status_int, 404)

    def test_get_all_server_details_xml_v1_0(self):
        req = webob.Request.blank('/v1.0/servers/detail')
        req.headers['Accept'] = 'application/xml'
        res = req.get_response(fakes.wsgi_app())
        dom = minidom.parseString(res.body)
        for i, server in enumerate(dom.getElementsByTagName('server')):
            self.assertEqual(server.getAttribute('id'), str(i))
            self.assertEqual(server.getAttribute('hostId'), '')
            self.assertEqual(server.getAttribute('name'), 'server%d' % i)
            self.assertEqual(server.getAttribute('imageId'), '10')
            self.assertEqual(server.getAttribute('status'), 'BUILD')
            (meta,) = server.getElementsByTagName('meta')
            self.assertEqual(meta.getAttribute('key'), 'seq')
            self.assertEqual(meta.firstChild.data.strip(), str(i))

    def test_get_all_server_details_v1_0(self):
        req = webob.Request.blank('/v1.0/servers/detail')
        res = req.get_response(fakes.wsgi_app())
        self.assertEqual(res.status_int, 200)
        res_dict = json.loads(res.body)

        for i, s in enumerate(res_dict['servers']):
            self.assertEqual(s['id'], i)
            self.assertEqual(s['hostId'], '')
            self.assertEqual(s['name'], 'server%d' % i)
            self.assertEqual(s['imageId'], 10)
            self.assertEqual(s['flavorId'], 1)
            self.assertEqual(s['status'], 'BUILD')
            self.assertEqual(s['metadata']['seq'], str(i))

    def test_get_all_server_details_v1_1(self):
        expected_flavor = {
            "id": "1",
            "links": [
                {
                    "rel": "bookmark",
                    "href": 'http://localhost/fake/flavors/1',
                },
            ],
        }
        expected_image = {
            "id": "10",
            "links": [
                {
                    "rel": "bookmark",
                    "href": 'http://localhost/fake/images/10',
                },
            ],
        }
        req = webob.Request.blank('/v1.1/fake/servers/detail')
        res = req.get_response(fakes.wsgi_app())
        res_dict = json.loads(res.body)

        for i, s in enumerate(res_dict['servers']):
            self.assertEqual(s['id'], i)
            self.assertEqual(s['hostId'], '')
            self.assertEqual(s['name'], 'server%d' % i)
            self.assertEqual(s['image'], expected_image)
            self.assertEqual(s['flavor'], expected_flavor)
            self.assertEqual(s['status'], 'BUILD')
            self.assertEqual(s['metadata']['seq'], str(i))

    def test_get_all_server_details_with_host(self):
        '''
        We want to make sure that if two instances are on the same host, then
        they return the same hostId. If two instances are on different hosts,
        they should return different hostId's. In this test, there are 5
        instances - 2 on one host and 3 on another.
        '''

        def return_servers_with_host(context, *args, **kwargs):
            return [stub_instance(i, 'fake', 'fake', None, None, i % 2)
                    for i in xrange(5)]

        self.stubs.Set(nova.db.api, 'instance_get_all_by_filters',
            return_servers_with_host)

        req = webob.Request.blank('/v1.0/servers/detail')
        res = req.get_response(fakes.wsgi_app())
        res_dict = json.loads(res.body)

        server_list = res_dict['servers']
        host_ids = [server_list[0]['hostId'], server_list[1]['hostId']]
        self.assertTrue(host_ids[0] and host_ids[1])
        self.assertNotEqual(host_ids[0], host_ids[1])

        for i, s in enumerate(res_dict['servers']):
            self.assertEqual(s['id'], i)
            self.assertEqual(s['hostId'], host_ids[i % 2])
            self.assertEqual(s['name'], 'server%d' % i)
            self.assertEqual(s['imageId'], 10)
            self.assertEqual(s['flavorId'], 1)

    def test_server_pause(self):
        self.flags(allow_admin_api=True)
        req = webob.Request.blank('/v1.0/servers/1/pause')
        req.method = 'POST'
        req.content_type = 'application/json'
        res = req.get_response(fakes.wsgi_app())
        self.assertEqual(res.status_int, 202)

    def test_server_unpause(self):
        self.flags(allow_admin_api=True)
        req = webob.Request.blank('/v1.0/servers/1/unpause')
        req.method = 'POST'
        req.content_type = 'application/json'
        res = req.get_response(fakes.wsgi_app())
        self.assertEqual(res.status_int, 202)

    def test_server_suspend(self):
        self.flags(allow_admin_api=True)
        req = webob.Request.blank('/v1.0/servers/1/suspend')
        req.method = 'POST'
        req.content_type = 'application/json'
        res = req.get_response(fakes.wsgi_app())
        self.assertEqual(res.status_int, 202)

    def test_server_resume(self):
        self.flags(allow_admin_api=True)
        req = webob.Request.blank('/v1.0/servers/1/resume')
        req.method = 'POST'
        req.content_type = 'application/json'
        res = req.get_response(fakes.wsgi_app())
        self.assertEqual(res.status_int, 202)

    def test_server_reset_network(self):
        self.flags(allow_admin_api=True)
        req = webob.Request.blank('/v1.0/servers/1/reset_network')
        req.method = 'POST'
        req.content_type = 'application/json'
        res = req.get_response(fakes.wsgi_app())
        self.assertEqual(res.status_int, 202)

    def test_server_inject_network_info(self):
        self.flags(allow_admin_api=True)
        req = webob.Request.blank(
              '/v1.0/servers/1/inject_network_info')
        req.method = 'POST'
        req.content_type = 'application/json'
        res = req.get_response(fakes.wsgi_app())
        self.assertEqual(res.status_int, 202)

    def test_server_diagnostics(self):
        self.flags(allow_admin_api=False)
        req = webob.Request.blank("/v1.0/servers/1/diagnostics")
        req.method = "GET"
        res = req.get_response(fakes.wsgi_app())
        self.assertEqual(res.status_int, 404)

    def test_server_actions(self):
        self.flags(allow_admin_api=False)
        req = webob.Request.blank("/v1.0/servers/1/actions")
        req.method = "GET"
        res = req.get_response(fakes.wsgi_app())
        self.assertEqual(res.status_int, 404)

    def test_delete_server_instance(self):
        req = webob.Request.blank('/v1.0/servers/1')
        req.method = 'DELETE'

        self.server_delete_called = False

        def instance_destroy_mock(context, id):
            self.server_delete_called = True

        self.stubs.Set(nova.db.api, 'instance_destroy',
            instance_destroy_mock)

        res = req.get_response(fakes.wsgi_app())
        self.assertEqual(res.status, '202 Accepted')
        self.assertEqual(self.server_delete_called, True)

    def test_rescue_accepted(self):
        self.flags(allow_admin_api=True)
        body = {}

        self.called = False

        def rescue_mock(*args, **kwargs):
            self.called = True

        self.stubs.Set(nova.compute.api.API, 'rescue', rescue_mock)
        req = webob.Request.blank('/v1.0/servers/1/rescue')
        req.method = 'POST'
        req.content_type = 'application/json'

        res = req.get_response(fakes.wsgi_app())

        self.assertEqual(self.called, True)
        self.assertEqual(res.status_int, 202)

    def test_rescue_raises_handled(self):
        self.flags(allow_admin_api=True)
        body = {}

        def rescue_mock(*args, **kwargs):
            raise Exception('Who cares?')

        self.stubs.Set(nova.compute.api.API, 'rescue', rescue_mock)
        req = webob.Request.blank('/v1.0/servers/1/rescue')
        req.method = 'POST'
        req.content_type = 'application/json'

        res = req.get_response(fakes.wsgi_app())

        self.assertEqual(res.status_int, 422)

    def test_delete_server_instance_v1_1(self):
        req = webob.Request.blank('/v1.1/fake/servers/1')
        req.method = 'DELETE'

        self.server_delete_called = False

        def instance_destroy_mock(context, id):
            self.server_delete_called = True

        self.stubs.Set(nova.db.api, 'instance_destroy',
            instance_destroy_mock)

        res = req.get_response(fakes.wsgi_app())
        self.assertEqual(res.status_int, 204)
        self.assertEqual(self.server_delete_called, True)

    def test_shutdown_status(self):
        new_server = return_server_with_power_state(power_state.SHUTDOWN)
        self.stubs.Set(nova.db.api, 'instance_get', new_server)
        req = webob.Request.blank('/v1.0/servers/1')
        res = req.get_response(fakes.wsgi_app())
        self.assertEqual(res.status_int, 200)
        res_dict = json.loads(res.body)
        self.assertEqual(res_dict['server']['status'], 'SHUTDOWN')

    def test_shutoff_status(self):
        new_server = return_server_with_power_state(power_state.SHUTOFF)
        self.stubs.Set(nova.db.api, 'instance_get', new_server)
        req = webob.Request.blank('/v1.0/servers/1')
        res = req.get_response(fakes.wsgi_app())
        self.assertEqual(res.status_int, 200)
        res_dict = json.loads(res.body)
        self.assertEqual(res_dict['server']['status'], 'SHUTOFF')


class TestServerCreateRequestXMLDeserializerV10(unittest.TestCase):

    def setUp(self):
        self.deserializer = create_instance_helper.ServerXMLDeserializer()

    def test_minimal_request(self):
        serial_request = """
<server xmlns="http://docs.rackspacecloud.com/servers/api/v1.0"
 name="new-server-test" imageId="1" flavorId="1"/>"""
        request = self.deserializer.deserialize(serial_request, 'create')
        expected = {"server": {
                "name": "new-server-test",
                "imageId": "1",
                "flavorId": "1",
                "metadata": {},
                "personality": [],
                }}
        self.assertEquals(request['body'], expected)

    def test_request_with_empty_metadata(self):
        serial_request = """
<server xmlns="http://docs.rackspacecloud.com/servers/api/v1.0"
 name="new-server-test" imageId="1" flavorId="1">
    <metadata/>
</server>"""
        request = self.deserializer.deserialize(serial_request, 'create')
        expected = {"server": {
                "name": "new-server-test",
                "imageId": "1",
                "flavorId": "1",
                "metadata": {},
                "personality": [],
                }}
        self.assertEquals(request['body'], expected)

    def test_request_with_empty_personality(self):
        serial_request = """
<server xmlns="http://docs.rackspacecloud.com/servers/api/v1.0"
 name="new-server-test" imageId="1" flavorId="1">
    <personality/>
</server>"""
        request = self.deserializer.deserialize(serial_request, 'create')
        expected = {"server": {
                "name": "new-server-test",
                "imageId": "1",
                "flavorId": "1",
                "metadata": {},
                "personality": [],
                }}
        self.assertEquals(request['body'], expected)

    def test_request_with_empty_metadata_and_personality(self):
        serial_request = """
<server xmlns="http://docs.rackspacecloud.com/servers/api/v1.0"
 name="new-server-test" imageId="1" flavorId="1">
    <metadata/>
    <personality/>
</server>"""
        request = self.deserializer.deserialize(serial_request, 'create')
        expected = {"server": {
                "name": "new-server-test",
                "imageId": "1",
                "flavorId": "1",
                "metadata": {},
                "personality": [],
                }}
        self.assertEquals(request['body'], expected)

    def test_request_with_empty_metadata_and_personality_reversed(self):
        serial_request = """
<server xmlns="http://docs.rackspacecloud.com/servers/api/v1.0"
 name="new-server-test" imageId="1" flavorId="1">
    <personality/>
    <metadata/>
</server>"""
        request = self.deserializer.deserialize(serial_request, 'create')
        expected = {"server": {
                "name": "new-server-test",
                "imageId": "1",
                "flavorId": "1",
                "metadata": {},
                "personality": [],
                }}
        self.assertEquals(request['body'], expected)

    def test_request_with_one_personality(self):
        serial_request = """
<server xmlns="http://docs.rackspacecloud.com/servers/api/v1.0"
 name="new-server-test" imageId="1" flavorId="1">
    <personality>
        <file path="/etc/conf">aabbccdd</file>
    </personality>
</server>"""
        request = self.deserializer.deserialize(serial_request, 'create')
        expected = [{"path": "/etc/conf", "contents": "aabbccdd"}]
        self.assertEquals(request['body']["server"]["personality"], expected)

    def test_request_with_two_personalities(self):
        serial_request = """
<server xmlns="http://docs.rackspacecloud.com/servers/api/v1.0"
 name="new-server-test" imageId="1" flavorId="1">
<personality><file path="/etc/conf">aabbccdd</file>
<file path="/etc/sudoers">abcd</file></personality></server>"""
        request = self.deserializer.deserialize(serial_request, 'create')
        expected = [{"path": "/etc/conf", "contents": "aabbccdd"},
                    {"path": "/etc/sudoers", "contents": "abcd"}]
        self.assertEquals(request['body']["server"]["personality"], expected)

    def test_request_second_personality_node_ignored(self):
        serial_request = """
<server xmlns="http://docs.rackspacecloud.com/servers/api/v1.0"
 name="new-server-test" imageId="1" flavorId="1">
    <personality>
        <file path="/etc/conf">aabbccdd</file>
    </personality>
    <personality>
        <file path="/etc/ignoreme">anything</file>
    </personality>
</server>"""
        request = self.deserializer.deserialize(serial_request, 'create')
        expected = [{"path": "/etc/conf", "contents": "aabbccdd"}]
        self.assertEquals(request['body']["server"]["personality"], expected)

    def test_request_with_one_personality_missing_path(self):
        serial_request = """
<server xmlns="http://docs.rackspacecloud.com/servers/api/v1.0"
 name="new-server-test" imageId="1" flavorId="1">
<personality><file>aabbccdd</file></personality></server>"""
        request = self.deserializer.deserialize(serial_request, 'create')
        expected = [{"contents": "aabbccdd"}]
        self.assertEquals(request['body']["server"]["personality"], expected)

    def test_request_with_one_personality_empty_contents(self):
        serial_request = """
<server xmlns="http://docs.rackspacecloud.com/servers/api/v1.0"
 name="new-server-test" imageId="1" flavorId="1">
<personality><file path="/etc/conf"></file></personality></server>"""
        request = self.deserializer.deserialize(serial_request, 'create')
        expected = [{"path": "/etc/conf", "contents": ""}]
        self.assertEquals(request['body']["server"]["personality"], expected)

    def test_request_with_one_personality_empty_contents_variation(self):
        serial_request = """
<server xmlns="http://docs.rackspacecloud.com/servers/api/v1.0"
 name="new-server-test" imageId="1" flavorId="1">
<personality><file path="/etc/conf"/></personality></server>"""
        request = self.deserializer.deserialize(serial_request, 'create')
        expected = [{"path": "/etc/conf", "contents": ""}]
        self.assertEquals(request['body']["server"]["personality"], expected)

    def test_request_with_one_metadata(self):
        serial_request = """
<server xmlns="http://docs.rackspacecloud.com/servers/api/v1.0"
 name="new-server-test" imageId="1" flavorId="1">
    <metadata>
        <meta key="alpha">beta</meta>
    </metadata>
</server>"""
        request = self.deserializer.deserialize(serial_request, 'create')
        expected = {"alpha": "beta"}
        self.assertEquals(request['body']["server"]["metadata"], expected)

    def test_request_with_two_metadata(self):
        serial_request = """
<server xmlns="http://docs.rackspacecloud.com/servers/api/v1.0"
 name="new-server-test" imageId="1" flavorId="1">
    <metadata>
        <meta key="alpha">beta</meta>
        <meta key="foo">bar</meta>
    </metadata>
</server>"""
        request = self.deserializer.deserialize(serial_request, 'create')
        expected = {"alpha": "beta", "foo": "bar"}
        self.assertEquals(request['body']["server"]["metadata"], expected)

    def test_request_with_metadata_missing_value(self):
        serial_request = """
<server xmlns="http://docs.rackspacecloud.com/servers/api/v1.0"
 name="new-server-test" imageId="1" flavorId="1">
    <metadata>
        <meta key="alpha"></meta>
    </metadata>
</server>"""
        request = self.deserializer.deserialize(serial_request, 'create')
        expected = {"alpha": ""}
        self.assertEquals(request['body']["server"]["metadata"], expected)

    def test_request_with_two_metadata_missing_value(self):
        serial_request = """
<server xmlns="http://docs.rackspacecloud.com/servers/api/v1.0"
 name="new-server-test" imageId="1" flavorId="1">
    <metadata>
        <meta key="alpha"/>
        <meta key="delta"/>
    </metadata>
</server>"""
        request = self.deserializer.deserialize(serial_request, 'create')
        expected = {"alpha": "", "delta": ""}
        self.assertEquals(request['body']["server"]["metadata"], expected)

    def test_request_with_metadata_missing_key(self):
        serial_request = """
<server xmlns="http://docs.rackspacecloud.com/servers/api/v1.0"
 name="new-server-test" imageId="1" flavorId="1">
    <metadata>
        <meta>beta</meta>
    </metadata>
</server>"""
        request = self.deserializer.deserialize(serial_request, 'create')
        expected = {"": "beta"}
        self.assertEquals(request['body']["server"]["metadata"], expected)

    def test_request_with_two_metadata_missing_key(self):
        serial_request = """
<server xmlns="http://docs.rackspacecloud.com/servers/api/v1.0"
 name="new-server-test" imageId="1" flavorId="1">
    <metadata>
        <meta>beta</meta>
        <meta>gamma</meta>
    </metadata>
</server>"""
        request = self.deserializer.deserialize(serial_request, 'create')
        expected = {"": "gamma"}
        self.assertEquals(request['body']["server"]["metadata"], expected)

    def test_request_with_metadata_duplicate_key(self):
        serial_request = """
<server xmlns="http://docs.rackspacecloud.com/servers/api/v1.0"
 name="new-server-test" imageId="1" flavorId="1">
    <metadata>
        <meta key="foo">bar</meta>
        <meta key="foo">baz</meta>
    </metadata>
</server>"""
        request = self.deserializer.deserialize(serial_request, 'create')
        expected = {"foo": "baz"}
        self.assertEquals(request['body']["server"]["metadata"], expected)

    def test_canonical_request_from_docs(self):
        serial_request = """
<server xmlns="http://docs.rackspacecloud.com/servers/api/v1.0"
 name="new-server-test" imageId="1" flavorId="1">
    <metadata>
        <meta key="My Server Name">Apache1</meta>
    </metadata>
    <personality>
        <file path="/etc/banner.txt">\
ICAgICAgDQoiQSBjbG91ZCBkb2VzIG5vdCBrbm93IHdoeSBp\
dCBtb3ZlcyBpbiBqdXN0IHN1Y2ggYSBkaXJlY3Rpb24gYW5k\
IGF0IHN1Y2ggYSBzcGVlZC4uLkl0IGZlZWxzIGFuIGltcHVs\
c2lvbi4uLnRoaXMgaXMgdGhlIHBsYWNlIHRvIGdvIG5vdy4g\
QnV0IHRoZSBza3kga25vd3MgdGhlIHJlYXNvbnMgYW5kIHRo\
ZSBwYXR0ZXJucyBiZWhpbmQgYWxsIGNsb3VkcywgYW5kIHlv\
dSB3aWxsIGtub3csIHRvbywgd2hlbiB5b3UgbGlmdCB5b3Vy\
c2VsZiBoaWdoIGVub3VnaCB0byBzZWUgYmV5b25kIGhvcml6\
b25zLiINCg0KLVJpY2hhcmQgQmFjaA==</file>
    </personality>
</server>"""
        expected = {"server": {
            "name": "new-server-test",
            "imageId": "1",
            "flavorId": "1",
            "metadata": {
                "My Server Name": "Apache1",
            },
            "personality": [
                {
                    "path": "/etc/banner.txt",
                    "contents": """\
ICAgICAgDQoiQSBjbG91ZCBkb2VzIG5vdCBrbm93IHdoeSBp\
dCBtb3ZlcyBpbiBqdXN0IHN1Y2ggYSBkaXJlY3Rpb24gYW5k\
IGF0IHN1Y2ggYSBzcGVlZC4uLkl0IGZlZWxzIGFuIGltcHVs\
c2lvbi4uLnRoaXMgaXMgdGhlIHBsYWNlIHRvIGdvIG5vdy4g\
QnV0IHRoZSBza3kga25vd3MgdGhlIHJlYXNvbnMgYW5kIHRo\
ZSBwYXR0ZXJucyBiZWhpbmQgYWxsIGNsb3VkcywgYW5kIHlv\
dSB3aWxsIGtub3csIHRvbywgd2hlbiB5b3UgbGlmdCB5b3Vy\
c2VsZiBoaWdoIGVub3VnaCB0byBzZWUgYmV5b25kIGhvcml6\
b25zLiINCg0KLVJpY2hhcmQgQmFjaA==""",
                },
            ],
        }}
        request = self.deserializer.deserialize(serial_request, 'create')
        self.assertEqual(request['body'], expected)


class TestServerCreateRequestXMLDeserializerV11(test.TestCase):

    def setUp(self):
        super(TestServerCreateRequestXMLDeserializerV11, self).setUp()
        self.deserializer = create_instance_helper.ServerXMLDeserializerV11()

    def test_minimal_request(self):
        serial_request = """
<server xmlns="http://docs.openstack.org/compute/api/v1.1"
        name="new-server-test"
        imageRef="1"
        flavorRef="2"/>"""
        request = self.deserializer.deserialize(serial_request, 'create')
        expected = {
            "server": {
                "name": "new-server-test",
                "imageRef": "1",
                "flavorRef": "2",
            },
        }
        self.assertEquals(request['body'], expected)

    def test_access_ipv4(self):
        serial_request = """
<server xmlns="http://docs.openstack.org/compute/api/v1.1"
        name="new-server-test"
        imageRef="1"
        flavorRef="2"
        accessIPv4="1.2.3.4"/>"""
        request = self.deserializer.deserialize(serial_request, 'create')
        expected = {
            "server": {
                "name": "new-server-test",
                "imageRef": "1",
                "flavorRef": "2",
                "accessIPv4": "1.2.3.4",
            },
        }
        self.assertEquals(request['body'], expected)

    def test_access_ipv6(self):
        serial_request = """
<server xmlns="http://docs.openstack.org/compute/api/v1.1"
        name="new-server-test"
        imageRef="1"
        flavorRef="2"
        accessIPv6="fead::1234"/>"""
        request = self.deserializer.deserialize(serial_request, 'create')
        expected = {
            "server": {
                "name": "new-server-test",
                "imageRef": "1",
                "flavorRef": "2",
                "accessIPv6": "fead::1234",
            },
        }
        self.assertEquals(request['body'], expected)

    def test_access_ip(self):
        serial_request = """
<server xmlns="http://docs.openstack.org/compute/api/v1.1"
        name="new-server-test"
        imageRef="1"
        flavorRef="2"
        accessIPv4="1.2.3.4"
        accessIPv6="fead::1234"/>"""
        request = self.deserializer.deserialize(serial_request, 'create')
        expected = {
            "server": {
                "name": "new-server-test",
                "imageRef": "1",
                "flavorRef": "2",
                "accessIPv4": "1.2.3.4",
                "accessIPv6": "fead::1234",
            },
        }
        self.assertEquals(request['body'], expected)

    def test_admin_pass(self):
        serial_request = """
<server xmlns="http://docs.openstack.org/compute/api/v1.1"
        name="new-server-test"
        imageRef="1"
        flavorRef="2"
        adminPass="1234"/>"""
        request = self.deserializer.deserialize(serial_request, 'create')
        expected = {
            "server": {
                "name": "new-server-test",
                "imageRef": "1",
                "flavorRef": "2",
                "adminPass": "1234",
            },
        }
        self.assertEquals(request['body'], expected)

    def test_image_link(self):
        serial_request = """
<server xmlns="http://docs.openstack.org/compute/api/v1.1"
        name="new-server-test"
        imageRef="http://localhost:8774/v1.1/images/2"
        flavorRef="3"/>"""
        request = self.deserializer.deserialize(serial_request, 'create')
        expected = {
            "server": {
                "name": "new-server-test",
                "imageRef": "http://localhost:8774/v1.1/images/2",
                "flavorRef": "3",
            },
        }
        self.assertEquals(request['body'], expected)

    def test_flavor_link(self):
        serial_request = """
<server xmlns="http://docs.openstack.org/compute/api/v1.1"
        name="new-server-test"
        imageRef="1"
        flavorRef="http://localhost:8774/v1.1/flavors/3"/>"""
        request = self.deserializer.deserialize(serial_request, 'create')
        expected = {
            "server": {
                "name": "new-server-test",
                "imageRef": "1",
                "flavorRef": "http://localhost:8774/v1.1/flavors/3",
            },
        }
        self.assertEquals(request['body'], expected)

    def test_empty_metadata_personality(self):
        serial_request = """
<server xmlns="http://docs.openstack.org/compute/api/v1.1"
        name="new-server-test"
        imageRef="1"
        flavorRef="2">
    <metadata/>
    <personality/>
</server>"""
        request = self.deserializer.deserialize(serial_request, 'create')
        expected = {
            "server": {
                "name": "new-server-test",
                "imageRef": "1",
                "flavorRef": "2",
                "metadata": {},
                "personality": [],
            },
        }
        self.assertEquals(request['body'], expected)

    def test_multiple_metadata_items(self):
        serial_request = """
<server xmlns="http://docs.openstack.org/compute/api/v1.1"
        name="new-server-test"
        imageRef="1"
        flavorRef="2">
    <metadata>
        <meta key="one">two</meta>
        <meta key="open">snack</meta>
    </metadata>
</server>"""
        request = self.deserializer.deserialize(serial_request, 'create')
        expected = {
            "server": {
                "name": "new-server-test",
                "imageRef": "1",
                "flavorRef": "2",
                "metadata": {"one": "two", "open": "snack"},
            },
        }
        self.assertEquals(request['body'], expected)

    def test_multiple_personality_files(self):
        serial_request = """
<server xmlns="http://docs.openstack.org/compute/api/v1.1"
        name="new-server-test"
        imageRef="1"
        flavorRef="2">
    <personality>
        <file path="/etc/banner.txt">MQ==</file>
        <file path="/etc/hosts">Mg==</file>
    </personality>
</server>"""
        request = self.deserializer.deserialize(serial_request, 'create')
        expected = {
            "server": {
                "name": "new-server-test",
                "imageRef": "1",
                "flavorRef": "2",
                "personality": [
                    {"path": "/etc/banner.txt", "contents": "MQ=="},
                    {"path": "/etc/hosts", "contents": "Mg=="},
                ],
            },
        }
        self.assertDictMatch(request['body'], expected)

    def test_spec_request(self):
        image_bookmark_link = "http://servers.api.openstack.org/1234/" + \
                              "images/52415800-8b69-11e0-9b19-734f6f006e54"
        serial_request = """
<server xmlns="http://docs.openstack.org/compute/api/v1.1"
        imageRef="%s"
        flavorRef="52415800-8b69-11e0-9b19-734f1195ff37"
        name="new-server-test">
  <metadata>
    <meta key="My Server Name">Apache1</meta>
  </metadata>
  <personality>
    <file path="/etc/banner.txt">Mg==</file>
  </personality>
</server>""" % (image_bookmark_link)
        request = self.deserializer.deserialize(serial_request, 'create')
        expected = {
            "server": {
                "name": "new-server-test",
                "imageRef": "http://servers.api.openstack.org/1234/" + \
                            "images/52415800-8b69-11e0-9b19-734f6f006e54",
                "flavorRef": "52415800-8b69-11e0-9b19-734f1195ff37",
                "metadata": {"My Server Name": "Apache1"},
                "personality": [
                    {
                        "path": "/etc/banner.txt",
                        "contents": "Mg==",
                    },
                ],
            },
        }
        self.assertEquals(request['body'], expected)

    def test_request_with_empty_networks(self):
        serial_request = """
<server xmlns="http://docs.openstack.org/compute/api/v1.1"
 name="new-server-test" imageRef="1" flavorRef="1">
    <networks/>
</server>"""
        request = self.deserializer.deserialize(serial_request, 'create')
        expected = {"server": {
                "name": "new-server-test",
                "imageRef": "1",
                "flavorRef": "1",
                "networks": []
                }}
        self.assertEquals(request['body'], expected)

    def test_request_with_one_network(self):
        serial_request = """
<server xmlns="http://docs.openstack.org/compute/api/v1.1"
 name="new-server-test" imageRef="1" flavorRef="1">
    <networks>
       <network uuid="1" fixed_ip="10.0.1.12"/>
    </networks>
</server>"""
        request = self.deserializer.deserialize(serial_request, 'create')
        expected = {"server": {
                "name": "new-server-test",
                "imageRef": "1",
                "flavorRef": "1",
                "networks": [{"uuid": "1", "fixed_ip": "10.0.1.12"}],
                }}
        self.assertEquals(request['body'], expected)

    def test_request_with_two_networks(self):
        serial_request = """
<server xmlns="http://docs.openstack.org/compute/api/v1.1"
 name="new-server-test" imageRef="1" flavorRef="1">
    <networks>
       <network uuid="1" fixed_ip="10.0.1.12"/>
       <network uuid="2" fixed_ip="10.0.2.12"/>
    </networks>
</server>"""
        request = self.deserializer.deserialize(serial_request, 'create')
        expected = {"server": {
                "name": "new-server-test",
                "imageRef": "1",
                "flavorRef": "1",
                "networks": [{"uuid": "1", "fixed_ip": "10.0.1.12"},
                             {"uuid": "2", "fixed_ip": "10.0.2.12"}],
                }}
        self.assertEquals(request['body'], expected)

    def test_request_with_second_network_node_ignored(self):
        serial_request = """
<server xmlns="http://docs.openstack.org/compute/api/v1.1"
 name="new-server-test" imageRef="1" flavorRef="1">
    <networks>
       <network uuid="1" fixed_ip="10.0.1.12"/>
    </networks>
    <networks>
       <network uuid="2" fixed_ip="10.0.2.12"/>
    </networks>
</server>"""
        request = self.deserializer.deserialize(serial_request, 'create')
        expected = {"server": {
                "name": "new-server-test",
                "imageRef": "1",
                "flavorRef": "1",
                "networks": [{"uuid": "1", "fixed_ip": "10.0.1.12"}],
                }}
        self.assertEquals(request['body'], expected)

    def test_request_with_one_network_missing_id(self):
        serial_request = """
<server xmlns="http://docs.openstack.org/compute/api/v1.1"
 name="new-server-test" imageRef="1" flavorRef="1">
    <networks>
       <network fixed_ip="10.0.1.12"/>
    </networks>
</server>"""
        request = self.deserializer.deserialize(serial_request, 'create')
        expected = {"server": {
                "name": "new-server-test",
                "imageRef": "1",
                "flavorRef": "1",
                "networks": [{"fixed_ip": "10.0.1.12"}],
                }}
        self.assertEquals(request['body'], expected)

    def test_request_with_one_network_missing_fixed_ip(self):
        serial_request = """
<server xmlns="http://docs.openstack.org/compute/api/v1.1"
 name="new-server-test" imageRef="1" flavorRef="1">
    <networks>
       <network uuid="1"/>
    </networks>
</server>"""
        request = self.deserializer.deserialize(serial_request, 'create')
        expected = {"server": {
                "name": "new-server-test",
                "imageRef": "1",
                "flavorRef": "1",
                "networks": [{"uuid": "1"}],
                }}
        self.assertEquals(request['body'], expected)

    def test_request_with_one_network_empty_id(self):
        serial_request = """
    <server xmlns="http://docs.openstack.org/compute/api/v1.1"
     name="new-server-test" imageRef="1" flavorRef="1">
        <networks>
           <network uuid="" fixed_ip="10.0.1.12"/>
        </networks>
    </server>"""
        request = self.deserializer.deserialize(serial_request, 'create')
        expected = {"server": {
                "name": "new-server-test",
                "imageRef": "1",
                "flavorRef": "1",
                "networks": [{"uuid": "", "fixed_ip": "10.0.1.12"}],
                }}
        self.assertEquals(request['body'], expected)

    def test_request_with_one_network_empty_fixed_ip(self):
        serial_request = """
    <server xmlns="http://docs.openstack.org/compute/api/v1.1"
     name="new-server-test" imageRef="1" flavorRef="1">
        <networks>
           <network uuid="1" fixed_ip=""/>
        </networks>
    </server>"""
        request = self.deserializer.deserialize(serial_request, 'create')
        expected = {"server": {
                "name": "new-server-test",
                "imageRef": "1",
                "flavorRef": "1",
                "networks": [{"uuid": "1", "fixed_ip": ""}],
                }}
        self.assertEquals(request['body'], expected)

    def test_request_with_networks_duplicate_ids(self):
        serial_request = """
    <server xmlns="http://docs.openstack.org/compute/api/v1.1"
     name="new-server-test" imageRef="1" flavorRef="1">
        <networks>
           <network uuid="1" fixed_ip="10.0.1.12"/>
           <network uuid="1" fixed_ip="10.0.2.12"/>
        </networks>
    </server>"""
        request = self.deserializer.deserialize(serial_request, 'create')
        expected = {"server": {
                "name": "new-server-test",
                "imageRef": "1",
                "flavorRef": "1",
                "networks": [{"uuid": "1", "fixed_ip": "10.0.1.12"},
                             {"uuid": "1", "fixed_ip": "10.0.2.12"}],
                }}
        self.assertEquals(request['body'], expected)


class TestAddressesXMLSerialization(test.TestCase):

    serializer = nova.api.openstack.ips.IPXMLSerializer()

    def test_show(self):
        fixture = {
            'network_2': [
                {'addr': '192.168.0.1', 'version': 4},
                {'addr': 'fe80::beef', 'version': 6},
            ],
        }
        output = self.serializer.serialize(fixture, 'show')
        actual = minidom.parseString(output.replace("  ", ""))

        expected = minidom.parseString("""
            <network xmlns="http://docs.openstack.org/compute/api/v1.1"
                     id="network_2">
                <ip version="4" addr="192.168.0.1"/>
                <ip version="6" addr="fe80::beef"/>
            </network>
        """.replace("  ", ""))

        self.assertEqual(expected.toxml(), actual.toxml())

    def test_index(self):
        fixture = {
            'addresses': {
                'network_1': [
                    {'addr': '192.168.0.3', 'version': 4},
                    {'addr': '192.168.0.5', 'version': 4},
                ],
                'network_2': [
                    {'addr': '192.168.0.1', 'version': 4},
                    {'addr': 'fe80::beef', 'version': 6},
                ],
            },
        }
        output = self.serializer.serialize(fixture, 'index')
        actual = minidom.parseString(output.replace("  ", ""))

        expected = minidom.parseString("""
            <addresses xmlns="http://docs.openstack.org/compute/api/v1.1">
                <network id="network_2">
                    <ip version="4" addr="192.168.0.1"/>
                    <ip version="6" addr="fe80::beef"/>
                </network>
                <network id="network_1">
                    <ip version="4" addr="192.168.0.3"/>
                    <ip version="4" addr="192.168.0.5"/>
                </network>
            </addresses>
        """.replace("  ", ""))

        self.assertEqual(expected.toxml(), actual.toxml())


class TestServerInstanceCreation(test.TestCase):

    def setUp(self):
        super(TestServerInstanceCreation, self).setUp()
        fakes.stub_out_image_service(self.stubs)
        fakes.stub_out_key_pair_funcs(self.stubs)

    def _setup_mock_compute_api_for_personality(self):

        class MockComputeAPI(nova.compute.API):

            def __init__(self):
                self.injected_files = None
                self.networks = None

            def create(self, *args, **kwargs):
                if 'injected_files' in kwargs:
                    self.injected_files = kwargs['injected_files']
                else:
                    self.injected_files = None

                return [{'id': '1234', 'display_name': 'fakeinstance',
                         'uuid': FAKE_UUID}]

            def set_admin_password(self, *args, **kwargs):
                pass

        def make_stub_method(canned_return):
            def stub_method(*args, **kwargs):
                return canned_return
            return stub_method

        compute_api = MockComputeAPI()
        self.stubs.Set(nova.compute, 'API', make_stub_method(compute_api))
        self.stubs.Set(
            nova.api.openstack.create_instance_helper.CreateInstanceHelper,
            '_get_kernel_ramdisk_from_image', make_stub_method((1, 1)))
        return compute_api

    def _create_personality_request_dict(self, personality_files):
        server = {}
        server['name'] = 'new-server-test'
        server['imageId'] = 1
        server['flavorId'] = 1
        if personality_files is not None:
            personalities = []
            for path, contents in personality_files:
                personalities.append({'path': path, 'contents': contents})
            server['personality'] = personalities
        return {'server': server}

    def _get_create_request_json(self, body_dict):
        req = webob.Request.blank('/v1.0/servers')
        req.headers['Content-Type'] = 'application/json'
        req.method = 'POST'
        req.body = json.dumps(body_dict)
        return req

    def _run_create_instance_with_mock_compute_api(self, request):
        compute_api = self._setup_mock_compute_api_for_personality()
        response = request.get_response(fakes.wsgi_app())
        return compute_api, response

    def _format_xml_request_body(self, body_dict):
        server = body_dict['server']
        body_parts = []
        body_parts.extend([
            '<?xml version="1.0" encoding="UTF-8"?>',
            '<server xmlns="http://docs.rackspacecloud.com/servers/api/v1.0"',
            ' name="%s" imageId="%s" flavorId="%s">' % (
                    server['name'], server['imageId'], server['flavorId'])])
        if 'metadata' in server:
            metadata = server['metadata']
            body_parts.append('<metadata>')
            for item in metadata.iteritems():
                body_parts.append('<meta key="%s">%s</meta>' % item)
            body_parts.append('</metadata>')
        if 'personality' in server:
            personalities = server['personality']
            body_parts.append('<personality>')
            for file in personalities:
                item = (file['path'], file['contents'])
                body_parts.append('<file path="%s">%s</file>' % item)
            body_parts.append('</personality>')
        body_parts.append('</server>')
        return ''.join(body_parts)

    def _get_create_request_xml(self, body_dict):
        req = webob.Request.blank('/v1.0/servers')
        req.content_type = 'application/xml'
        req.accept = 'application/xml'
        req.method = 'POST'
        req.body = self._format_xml_request_body(body_dict)
        return req

    def _create_instance_with_personality_json(self, personality):
        body_dict = self._create_personality_request_dict(personality)
        request = self._get_create_request_json(body_dict)
        compute_api, response = \
            self._run_create_instance_with_mock_compute_api(request)
        return request, response, compute_api.injected_files

    def _create_instance_with_personality_xml(self, personality):
        body_dict = self._create_personality_request_dict(personality)
        request = self._get_create_request_xml(body_dict)
        compute_api, response = \
            self._run_create_instance_with_mock_compute_api(request)
        return request, response, compute_api.injected_files

    def test_create_instance_with_no_personality(self):
        request, response, injected_files = \
                self._create_instance_with_personality_json(personality=None)
        self.assertEquals(response.status_int, 202)
        self.assertEquals(injected_files, [])

    def test_create_instance_with_no_personality_xml(self):
        request, response, injected_files = \
                self._create_instance_with_personality_xml(personality=None)
        self.assertEquals(response.status_int, 202)
        self.assertEquals(injected_files, [])

    def test_create_instance_with_personality(self):
        path = '/my/file/path'
        contents = '#!/bin/bash\necho "Hello, World!"\n'
        b64contents = base64.b64encode(contents)
        personality = [(path, b64contents)]
        request, response, injected_files = \
            self._create_instance_with_personality_json(personality)
        self.assertEquals(response.status_int, 202)
        self.assertEquals(injected_files, [(path, contents)])

    def test_create_instance_with_personality_xml(self):
        path = '/my/file/path'
        contents = '#!/bin/bash\necho "Hello, World!"\n'
        b64contents = base64.b64encode(contents)
        personality = [(path, b64contents)]
        request, response, injected_files = \
            self._create_instance_with_personality_xml(personality)
        self.assertEquals(response.status_int, 202)
        self.assertEquals(injected_files, [(path, contents)])

    def test_create_instance_with_personality_no_path(self):
        personality = [('/remove/this/path',
            base64.b64encode('my\n\file\ncontents'))]
        body_dict = self._create_personality_request_dict(personality)
        del body_dict['server']['personality'][0]['path']
        request = self._get_create_request_json(body_dict)
        compute_api, response = \
            self._run_create_instance_with_mock_compute_api(request)
        self.assertEquals(response.status_int, 400)
        self.assertEquals(compute_api.injected_files, None)

    def _test_create_instance_with_personality_no_path_xml(self):
        personality = [('/remove/this/path',
            base64.b64encode('my\n\file\ncontents'))]
        body_dict = self._create_personality_request_dict(personality)
        request = self._get_create_request_xml(body_dict)
        request.body = request.body.replace(' path="/remove/this/path"', '')
        compute_api, response = \
            self._run_create_instance_with_mock_compute_api(request)
        self.assertEquals(response.status_int, 400)
        self.assertEquals(compute_api.injected_files, None)

    def test_create_instance_with_personality_no_contents(self):
        personality = [('/test/path',
            base64.b64encode('remove\nthese\ncontents'))]
        body_dict = self._create_personality_request_dict(personality)
        del body_dict['server']['personality'][0]['contents']
        request = self._get_create_request_json(body_dict)
        compute_api, response = \
            self._run_create_instance_with_mock_compute_api(request)
        self.assertEquals(response.status_int, 400)
        self.assertEquals(compute_api.injected_files, None)

    def test_create_instance_with_personality_not_a_list(self):
        personality = [('/test/path', base64.b64encode('test\ncontents\n'))]
        body_dict = self._create_personality_request_dict(personality)
        body_dict['server']['personality'] = \
            body_dict['server']['personality'][0]
        request = self._get_create_request_json(body_dict)
        compute_api, response = \
            self._run_create_instance_with_mock_compute_api(request)
        self.assertEquals(response.status_int, 400)
        self.assertEquals(compute_api.injected_files, None)

    def test_create_instance_with_personality_with_non_b64_content(self):
        path = '/my/file/path'
        contents = '#!/bin/bash\necho "Oh no!"\n'
        personality = [(path, contents)]
        request, response, injected_files = \
            self._create_instance_with_personality_json(personality)
        self.assertEquals(response.status_int, 400)
        self.assertEquals(injected_files, None)

    def test_create_instance_with_null_personality(self):
        personality = None
        body_dict = self._create_personality_request_dict(personality)
        body_dict['server']['personality'] = None
        request = self._get_create_request_json(body_dict)
        compute_api, response = \
            self._run_create_instance_with_mock_compute_api(request)
        self.assertEquals(response.status_int, 202)

    def test_create_instance_with_three_personalities(self):
        files = [
            ('/etc/sudoers', 'ALL ALL=NOPASSWD: ALL\n'),
            ('/etc/motd', 'Enjoy your root access!\n'),
            ('/etc/dovecot.conf', 'dovecot\nconfig\nstuff\n'),
            ]
        personality = []
        for path, content in files:
            personality.append((path, base64.b64encode(content)))
        request, response, injected_files = \
            self._create_instance_with_personality_json(personality)
        self.assertEquals(response.status_int, 202)
        self.assertEquals(injected_files, files)

    def test_create_instance_personality_empty_content(self):
        path = '/my/file/path'
        contents = ''
        personality = [(path, contents)]
        request, response, injected_files = \
            self._create_instance_with_personality_json(personality)
        self.assertEquals(response.status_int, 202)
        self.assertEquals(injected_files, [(path, contents)])

    def test_create_instance_admin_pass_json(self):
        request, response, dummy = \
            self._create_instance_with_personality_json(None)
        self.assertEquals(response.status_int, 202)
        response = json.loads(response.body)
        self.assertTrue('adminPass' in response['server'])
        self.assertEqual(16, len(response['server']['adminPass']))

    def test_create_instance_admin_pass_xml(self):
        request, response, dummy = \
            self._create_instance_with_personality_xml(None)
        self.assertEquals(response.status_int, 202)
        dom = minidom.parseString(response.body)
        server = dom.childNodes[0]
        self.assertEquals(server.nodeName, 'server')
        self.assertEqual(16, len(server.getAttribute('adminPass')))


class TestGetKernelRamdiskFromImage(test.TestCase):
    """
    If we're building from an AMI-style image, we need to be able to fetch the
    kernel and ramdisk associated with the machine image. This information is
    stored with the image metadata and return via the ImageService.

    These tests ensure that we parse the metadata return the ImageService
    correctly and that we handle failure modes appropriately.
    """

    def test_status_not_active(self):
        """We should only allow fetching of kernel and ramdisk information if
        we have a 'fully-formed' image, aka 'active'
        """
        image_meta = {'id': 1, 'status': 'queued'}
        self.assertRaises(exception.Invalid, self._get_k_r, image_meta)

    def test_not_ami(self):
        """Anything other than ami should return no kernel and no ramdisk"""
        image_meta = {'id': 1, 'status': 'active', 'container_format': 'vhd'}
        kernel_id, ramdisk_id = self._get_k_r(image_meta)
        self.assertEqual(kernel_id, None)
        self.assertEqual(ramdisk_id, None)

    def test_ami_no_kernel(self):
        """If an ami is missing a kernel it should raise NotFound"""
        image_meta = {'id': 1, 'status': 'active', 'container_format': 'ami',
                      'properties': {'ramdisk_id': 1}}
        self.assertRaises(exception.NotFound, self._get_k_r, image_meta)

    def test_ami_no_ramdisk(self):
        """If an ami is missing a ramdisk it should raise NotFound"""
        image_meta = {'id': 1, 'status': 'active', 'container_format': 'ami',
                      'properties': {'kernel_id': 1}}
        self.assertRaises(exception.NotFound, self._get_k_r, image_meta)

    def test_ami_kernel_ramdisk_present(self):
        """Return IDs if both kernel and ramdisk are present"""
        image_meta = {'id': 1, 'status': 'active', 'container_format': 'ami',
                      'properties': {'kernel_id': 1, 'ramdisk_id': 2}}
        kernel_id, ramdisk_id = self._get_k_r(image_meta)
        self.assertEqual(kernel_id, 1)
        self.assertEqual(ramdisk_id, 2)

    @staticmethod
    def _get_k_r(image_meta):
        """Rebinding function to a shorter name for convenience"""
        kernel_id, ramdisk_id = create_instance_helper.CreateInstanceHelper. \
                                _do_get_kernel_ramdisk_from_image(image_meta)
        return kernel_id, ramdisk_id


class ServersViewBuilderV11Test(test.TestCase):

    def setUp(self):
        self.instance = self._get_instance()
        self.view_builder = self._get_view_builder()

    def tearDown(self):
        pass

    def _get_instance(self):
        created_at = datetime.datetime(2010, 10, 10, 12, 0, 0)
        updated_at = datetime.datetime(2010, 11, 11, 11, 0, 0)
        instance = {
            "id": 1,
            "created_at": created_at,
            "updated_at": updated_at,
            "admin_pass": "",
            "user_id": "",
            "project_id": "",
            "image_ref": "5",
            "kernel_id": "",
            "ramdisk_id": "",
            "launch_index": 0,
            "key_name": "",
            "key_data": "",
            "state": 0,
            "state_description": "",
            "memory_mb": 0,
            "vcpus": 0,
            "local_gb": 0,
            "hostname": "",
            "host": "",
            "instance_type": {
               "flavorid": 1,
            },
            "user_data": "",
            "reservation_id": "",
            "mac_address": "",
            "scheduled_at": utils.utcnow(),
            "launched_at": utils.utcnow(),
            "terminated_at": utils.utcnow(),
            "availability_zone": "",
            "display_name": "test_server",
            "display_description": "",
            "locked": False,
            "metadata": [],
            "accessIPv4": "1.2.3.4",
            "accessIPv6": "fead::1234",
            #"address": ,
            #"floating_ips": [{"address":ip} for ip in public_addresses]}
            "uuid": "deadbeef-feed-edee-beef-d0ea7beefedd"}

        return instance

    def _get_view_builder(self, project_id=""):
        base_url = "http://localhost/v1.1"
        views = nova.api.openstack.views
        address_builder = views.addresses.ViewBuilderV11()
        flavor_builder = views.flavors.ViewBuilderV11(base_url, project_id)
        image_builder = views.images.ViewBuilderV11(base_url, project_id)

        view_builder = nova.api.openstack.views.servers.ViewBuilderV11(
            address_builder,
            flavor_builder,
            image_builder,
            base_url,
            project_id,
        )
        return view_builder

    def test_build_server(self):
        expected_server = {
            "server": {
                "id": 1,
                "uuid": self.instance['uuid'],
                "name": "test_server",
                "links": [
                    {
                        "rel": "self",
                        "href": "http://localhost/v1.1/servers/1",
                    },
                    {
                        "rel": "bookmark",
                        "href": "http://localhost/servers/1",
                    },
                ],
            }
        }

        output = self.view_builder.build(self.instance, False)
        self.assertDictMatch(output, expected_server)

    def test_build_server_with_project_id(self):
        expected_server = {
            "server": {
                "id": 1,
                "uuid": self.instance['uuid'],
                "name": "test_server",
                "links": [
                    {
                        "rel": "self",
                        "href": "http://localhost/v1.1/fake/servers/1",
                    },
                    {
                        "rel": "bookmark",
                        "href": "http://localhost/fake/servers/1",
                    },
                ],
            }
        }

        view_builder = self._get_view_builder(project_id='fake')
        output = view_builder.build(self.instance, False)
        self.assertDictMatch(output, expected_server)

    def test_build_server_detail(self):
        image_bookmark = "http://localhost/images/5"
        flavor_bookmark = "http://localhost/flavors/1"
        expected_server = {
            "server": {
                "id": 1,
                "uuid": self.instance['uuid'],
                "updated": "2010-11-11T11:00:00Z",
                "created": "2010-10-10T12:00:00Z",
                "progress": 0,
                "name": "test_server",
                "status": "BUILD",
                "accessIPv4": "",
                "accessIPv6": "",
                "hostId": '',
                "image": {
                    "id": "5",
                    "links": [
                        {
                            "rel": "bookmark",
                            "href": image_bookmark,
                        },
                    ],
                },
                "flavor": {
                    "id": "1",
                  "links": [
                                            {
                          "rel": "bookmark",
                          "href": flavor_bookmark,
                      },
                  ],
                },
                "addresses": {},
                "metadata": {},
                "links": [
                    {
                        "rel": "self",
                        "href": "http://localhost/v1.1/servers/1",
                    },
                    {
                        "rel": "bookmark",
                        "href": "http://localhost/servers/1",
                    },
                ],
            }
        }

        output = self.view_builder.build(self.instance, True)
        self.assertDictMatch(output, expected_server)

    def test_build_server_detail_active_status(self):
        #set the power state of the instance to running
        self.instance['state'] = 1
        image_bookmark = "http://localhost/images/5"
        flavor_bookmark = "http://localhost/flavors/1"
        expected_server = {
            "server": {
                "id": 1,
                "uuid": self.instance['uuid'],
                "updated": "2010-11-11T11:00:00Z",
                "created": "2010-10-10T12:00:00Z",
                "progress": 100,
                "name": "test_server",
                "status": "ACTIVE",
                "accessIPv4": "",
                "accessIPv6": "",
                "hostId": '',
                "image": {
                    "id": "5",
                    "links": [
                        {
                            "rel": "bookmark",
                            "href": image_bookmark,
                        },
                    ],
                },
                "flavor": {
                    "id": "1",
                  "links": [
                                            {
                          "rel": "bookmark",
                          "href": flavor_bookmark,
                      },
                  ],
                },
                "addresses": {},
                "metadata": {},
                "links": [
                    {
                        "rel": "self",
                        "href": "http://localhost/v1.1/servers/1",
                    },
                    {
                        "rel": "bookmark",
                        "href": "http://localhost/servers/1",
                    },
                ],
            }
        }

        output = self.view_builder.build(self.instance, True)
        self.assertDictMatch(output, expected_server)

    def test_build_server_detail_with_accessipv4(self):

        self.instance['access_ip_v4'] = '1.2.3.4'

        image_bookmark = "http://localhost/images/5"
        flavor_bookmark = "http://localhost/flavors/1"
        expected_server = {
            "server": {
                "id": 1,
                "uuid": self.instance['uuid'],
                "updated": "2010-11-11T11:00:00Z",
                "created": "2010-10-10T12:00:00Z",
                "progress": 0,
                "name": "test_server",
                "status": "BUILD",
                "hostId": '',
                "image": {
                    "id": "5",
                    "links": [
                        {
                            "rel": "bookmark",
                            "href": image_bookmark,
                        },
                    ],
                },
                "flavor": {
                    "id": "1",
                    "links": [
                                              {
                            "rel": "bookmark",
                            "href": flavor_bookmark,
                        },
                    ],
                },
                "addresses": {},
                "metadata": {},
                "accessIPv4": "1.2.3.4",
                "accessIPv6": "",
                "links": [
                    {
                        "rel": "self",
                        "href": "http://localhost/v1.1/servers/1",
                    },
                    {
                        "rel": "bookmark",
                        "href": "http://localhost/servers/1",
                    },
                ],
            }
        }

        output = self.view_builder.build(self.instance, True)
        self.assertDictMatch(output, expected_server)

    def test_build_server_detail_with_accessipv6(self):

        self.instance['access_ip_v6'] = 'fead::1234'

        image_bookmark = "http://localhost/images/5"
        flavor_bookmark = "http://localhost/flavors/1"
        expected_server = {
            "server": {
                "id": 1,
                "uuid": self.instance['uuid'],
                "updated": "2010-11-11T11:00:00Z",
                "created": "2010-10-10T12:00:00Z",
                "progress": 0,
                "name": "test_server",
                "status": "BUILD",
                "hostId": '',
                "image": {
                    "id": "5",
                    "links": [
                        {
                            "rel": "bookmark",
                            "href": image_bookmark,
                        },
                    ],
                },
                "flavor": {
                    "id": "1",
                    "links": [
                                              {
                            "rel": "bookmark",
                            "href": flavor_bookmark,
                        },
                    ],
                },
                "addresses": {},
                "metadata": {},
                "accessIPv4": "",
                "accessIPv6": "fead::1234",
                "links": [
                    {
                        "rel": "self",
                        "href": "http://localhost/v1.1/servers/1",
                    },
                    {
                        "rel": "bookmark",
                        "href": "http://localhost/servers/1",
                    },
                ],
            }
        }

        output = self.view_builder.build(self.instance, True)
        self.assertDictMatch(output, expected_server)

    def test_build_server_detail_with_metadata(self):

        metadata = []
        metadata.append(InstanceMetadata(key="Open", value="Stack"))
        metadata.append(InstanceMetadata(key="Number", value=1))
        self.instance['metadata'] = metadata

        image_bookmark = "http://localhost/images/5"
        flavor_bookmark = "http://localhost/flavors/1"
        expected_server = {
            "server": {
                "id": 1,
                "uuid": self.instance['uuid'],
                "updated": "2010-11-11T11:00:00Z",
                "created": "2010-10-10T12:00:00Z",
                "progress": 0,
                "name": "test_server",
                "status": "BUILD",
                "accessIPv4": "",
                "accessIPv6": "",
                "hostId": '',
                "image": {
                    "id": "5",
                    "links": [
                        {
                            "rel": "bookmark",
                            "href": image_bookmark,
                        },
                    ],
                },
                "flavor": {
                    "id": "1",
                    "links": [
                                              {
                            "rel": "bookmark",
                            "href": flavor_bookmark,
                        },
                    ],
                },
                "addresses": {},
                "metadata": {
                    "Open": "Stack",
                    "Number": "1",
                },
                "links": [
                    {
                        "rel": "self",
                        "href": "http://localhost/v1.1/servers/1",
                    },
                    {
                        "rel": "bookmark",
                        "href": "http://localhost/servers/1",
                    },
                ],
            }
        }

        output = self.view_builder.build(self.instance, True)
        self.assertDictMatch(output, expected_server)


class ServerXMLSerializationTest(test.TestCase):

    TIMESTAMP = "2010-10-11T10:30:22Z"
    SERVER_HREF = 'http://localhost/v1.1/servers/123'
    SERVER_BOOKMARK = 'http://localhost/servers/123'
    IMAGE_BOOKMARK = 'http://localhost/images/5'
    FLAVOR_BOOKMARK = 'http://localhost/flavors/1'

    def setUp(self):
        self.maxDiff = None
        test.TestCase.setUp(self)

    def test_show(self):
        serializer = servers.ServerXMLSerializer()

        fixture = {
            "server": {
                "id": 1,
                "uuid": FAKE_UUID,
                'created': self.TIMESTAMP,
                'updated': self.TIMESTAMP,
                "progress": 0,
                "name": "test_server",
                "status": "BUILD",
                "hostId": 'e4d909c290d0fb1ca068ffaddf22cbd0',
                "accessIPv4": "1.2.3.4",
                "accessIPv6": "fead::1234",
                "image": {
                    "id": "5",
                    "links": [
                        {
                            "rel": "bookmark",
                            "href": self.IMAGE_BOOKMARK,
                        },
                    ],
                },
                "flavor": {
                    "id": "1",
                    "links": [
                        {
                            "rel": "bookmark",
                            "href": self.FLAVOR_BOOKMARK,
                        },
                    ],
                },
                "addresses": {
                    "network_one": [
                        {
                            "version": 4,
                            "addr": "67.23.10.138",
                        },
                        {
                            "version": 6,
                            "addr": "::babe:67.23.10.138",
                        },
                    ],
                    "network_two": [
                        {
                            "version": 4,
                            "addr": "67.23.10.139",
                        },
                        {
                            "version": 6,
                            "addr": "::babe:67.23.10.139",
                        },
                    ],
                },
                "metadata": {
                    "Open": "Stack",
                    "Number": "1",
                },
                'links': [
                    {
                        'href': self.SERVER_HREF,
                        'rel': 'self',
                    },
                    {
                        'href': self.SERVER_BOOKMARK,
                        'rel': 'bookmark',
                    },
                ],
            }
        }

        output = serializer.serialize(fixture, 'show')
        print output
        root = etree.XML(output)
        xmlutil.validate_schema(root, 'server')

        expected_server_href = self.SERVER_HREF
        expected_server_bookmark = self.SERVER_BOOKMARK
        expected_image_bookmark = self.IMAGE_BOOKMARK
        expected_flavor_bookmark = self.FLAVOR_BOOKMARK
        expected_now = self.TIMESTAMP
        expected_uuid = FAKE_UUID
        server_dict = fixture['server']

        for key in ['name', 'id', 'uuid', 'created', 'accessIPv4',
                    'updated', 'progress', 'status', 'hostId',
                    'accessIPv6']:
            self.assertEqual(root.get(key), str(server_dict[key]))

        link_nodes = root.findall('{0}link'.format(ATOMNS))
        self.assertEqual(len(link_nodes), 2)
        for i, link in enumerate(server_dict['links']):
            for key, value in link.items():
                self.assertEqual(link_nodes[i].get(key), value)

        metadata_root = root.find('{0}metadata'.format(NS))
        metadata_elems = metadata_root.findall('{0}meta'.format(NS))
        self.assertEqual(len(metadata_elems), 2)
        for i, metadata_elem in enumerate(metadata_elems):
            (meta_key, meta_value) = server_dict['metadata'].items()[i]
            self.assertEqual(str(metadata_elem.get('key')), str(meta_key))
            self.assertEqual(str(metadata_elem.text).strip(), str(meta_value))

        image_root = root.find('{0}image'.format(NS))
        self.assertEqual(image_root.get('id'), server_dict['image']['id'])
        link_nodes = image_root.findall('{0}link'.format(ATOMNS))
        self.assertEqual(len(link_nodes), 1)
        for i, link in enumerate(server_dict['image']['links']):
            for key, value in link.items():
                self.assertEqual(link_nodes[i].get(key), value)

        flavor_root = root.find('{0}flavor'.format(NS))
        self.assertEqual(flavor_root.get('id'), server_dict['flavor']['id'])
        link_nodes = flavor_root.findall('{0}link'.format(ATOMNS))
        self.assertEqual(len(link_nodes), 1)
        for i, link in enumerate(server_dict['flavor']['links']):
            for key, value in link.items():
                self.assertEqual(link_nodes[i].get(key), value)

        addresses_root = root.find('{0}addresses'.format(NS))
        addresses_dict = server_dict['addresses']
        network_elems = addresses_root.findall('{0}network'.format(NS))
        self.assertEqual(len(network_elems), 2)
        for i, network_elem in enumerate(network_elems):
            network = addresses_dict.items()[i]
            self.assertEqual(str(network_elem.get('id')), str(network[0]))
            ip_elems = network_elem.findall('{0}ip'.format(NS))
            for z, ip_elem in enumerate(ip_elems):
                ip = network[1][z]
                self.assertEqual(str(ip_elem.get('version')),
                                 str(ip['version']))
                self.assertEqual(str(ip_elem.get('addr')),
                                 str(ip['addr']))

    def test_create(self):
        serializer = servers.ServerXMLSerializer()

        fixture = {
            "server": {
                "id": 1,
                "uuid": FAKE_UUID,
                'created': self.TIMESTAMP,
                'updated': self.TIMESTAMP,
                "progress": 0,
                "name": "test_server",
                "status": "BUILD",
                "accessIPv4": "1.2.3.4",
                "accessIPv6": "fead::1234",
                "hostId": "e4d909c290d0fb1ca068ffaddf22cbd0",
                "adminPass": "test_password",
                "image": {
                    "id": "5",
                    "links": [
                        {
                            "rel": "bookmark",
                            "href": self.IMAGE_BOOKMARK,
                        },
                    ],
                },
                "flavor": {
                    "id": "1",
                    "links": [
                        {
                            "rel": "bookmark",
                            "href": self.FLAVOR_BOOKMARK,
                        },
                    ],
                },
                "addresses": {
                    "network_one": [
                        {
                            "version": 4,
                            "addr": "67.23.10.138",
                        },
                        {
                            "version": 6,
                            "addr": "::babe:67.23.10.138",
                        },
                    ],
                    "network_two": [
                        {
                            "version": 4,
                            "addr": "67.23.10.139",
                        },
                        {
                            "version": 6,
                            "addr": "::babe:67.23.10.139",
                        },
                    ],
                },
                "metadata": {
                    "Open": "Stack",
                    "Number": "1",
                },
                'links': [
                    {
                        'href': self.SERVER_HREF,
                        'rel': 'self',
                    },
                    {
                        'href': self.SERVER_BOOKMARK,
                        'rel': 'bookmark',
                    },
                ],
            }
        }

        output = serializer.serialize(fixture, 'create')
        print output
        root = etree.XML(output)
        xmlutil.validate_schema(root, 'server')

        expected_server_href = self.SERVER_HREF
        expected_server_bookmark = self.SERVER_BOOKMARK
        expected_image_bookmark = self.IMAGE_BOOKMARK
        expected_flavor_bookmark = self.FLAVOR_BOOKMARK
        expected_now = self.TIMESTAMP
        expected_uuid = FAKE_UUID
        server_dict = fixture['server']

        for key in ['name', 'id', 'uuid', 'created', 'accessIPv4',
                    'updated', 'progress', 'status', 'hostId',
                    'accessIPv6', 'adminPass']:
            self.assertEqual(root.get(key), str(server_dict[key]))

        link_nodes = root.findall('{0}link'.format(ATOMNS))
        self.assertEqual(len(link_nodes), 2)
        for i, link in enumerate(server_dict['links']):
            for key, value in link.items():
                self.assertEqual(link_nodes[i].get(key), value)

        metadata_root = root.find('{0}metadata'.format(NS))
        metadata_elems = metadata_root.findall('{0}meta'.format(NS))
        self.assertEqual(len(metadata_elems), 2)
        for i, metadata_elem in enumerate(metadata_elems):
            (meta_key, meta_value) = server_dict['metadata'].items()[i]
            self.assertEqual(str(metadata_elem.get('key')), str(meta_key))
            self.assertEqual(str(metadata_elem.text).strip(), str(meta_value))

        image_root = root.find('{0}image'.format(NS))
        self.assertEqual(image_root.get('id'), server_dict['image']['id'])
        link_nodes = image_root.findall('{0}link'.format(ATOMNS))
        self.assertEqual(len(link_nodes), 1)
        for i, link in enumerate(server_dict['image']['links']):
            for key, value in link.items():
                self.assertEqual(link_nodes[i].get(key), value)

        flavor_root = root.find('{0}flavor'.format(NS))
        self.assertEqual(flavor_root.get('id'), server_dict['flavor']['id'])
        link_nodes = flavor_root.findall('{0}link'.format(ATOMNS))
        self.assertEqual(len(link_nodes), 1)
        for i, link in enumerate(server_dict['flavor']['links']):
            for key, value in link.items():
                self.assertEqual(link_nodes[i].get(key), value)

        addresses_root = root.find('{0}addresses'.format(NS))
        addresses_dict = server_dict['addresses']
        network_elems = addresses_root.findall('{0}network'.format(NS))
        self.assertEqual(len(network_elems), 2)
        for i, network_elem in enumerate(network_elems):
            network = addresses_dict.items()[i]
            self.assertEqual(str(network_elem.get('id')), str(network[0]))
            ip_elems = network_elem.findall('{0}ip'.format(NS))
            for z, ip_elem in enumerate(ip_elems):
                ip = network[1][z]
                self.assertEqual(str(ip_elem.get('version')),
                                 str(ip['version']))
                self.assertEqual(str(ip_elem.get('addr')),
                                 str(ip['addr']))

    def test_index(self):
        serializer = servers.ServerXMLSerializer()

        expected_server_href = 'http://localhost/v1.1/servers/1'
        expected_server_bookmark = 'http://localhost/servers/1'
        expected_server_href_2 = 'http://localhost/v1.1/servers/2'
        expected_server_bookmark_2 = 'http://localhost/servers/2'
        fixture = {"servers": [
            {
                "id": 1,
                "name": "test_server",
                'links': [
                    {
                        'href': expected_server_href,
                        'rel': 'self',
                    },
                    {
                        'href': expected_server_bookmark,
                        'rel': 'bookmark',
                    },
                ],
            },
            {
                "id": 2,
                "name": "test_server_2",
                'links': [
                    {
                        'href': expected_server_href_2,
                        'rel': 'self',
                    },
                    {
                        'href': expected_server_bookmark_2,
                        'rel': 'bookmark',
                    },
                ],
            },
        ]}

        output = serializer.serialize(fixture, 'index')
        print output
        root = etree.XML(output)
        xmlutil.validate_schema(root, 'servers_index')
        server_elems = root.findall('{0}server'.format(NS))
        self.assertEqual(len(server_elems), 2)
        for i, server_elem in enumerate(server_elems):
            server_dict = fixture['servers'][i]
            for key in ['name', 'id']:
                self.assertEqual(server_elem.get(key), str(server_dict[key]))

            link_nodes = server_elem.findall('{0}link'.format(ATOMNS))
            self.assertEqual(len(link_nodes), 2)
            for i, link in enumerate(server_dict['links']):
                for key, value in link.items():
                    self.assertEqual(link_nodes[i].get(key), value)

    def test_detail(self):
        serializer = servers.ServerXMLSerializer()

        expected_server_href = 'http://localhost/v1.1/servers/1'
        expected_server_bookmark = 'http://localhost/servers/1'
        expected_image_bookmark = self.IMAGE_BOOKMARK
        expected_flavor_bookmark = self.FLAVOR_BOOKMARK
        expected_now = self.TIMESTAMP
        expected_uuid = FAKE_UUID

        expected_server_href_2 = 'http://localhost/v1.1/servers/2'
        expected_server_bookmark_2 = 'http://localhost/servers/2'
        fixture = {"servers": [
            {
                "id": 1,
                "uuid": FAKE_UUID,
                'created': self.TIMESTAMP,
                'updated': self.TIMESTAMP,
                "progress": 0,
                "name": "test_server",
                "status": "BUILD",
                "accessIPv4": "1.2.3.4",
                "accessIPv6": "fead::1234",
                "hostId": 'e4d909c290d0fb1ca068ffaddf22cbd0',
                "image": {
                    "id": "5",
                    "links": [
                        {
                            "rel": "bookmark",
                            "href": expected_image_bookmark,
                        },
                    ],
                },
                "flavor": {
                    "id": "1",
                    "links": [
                        {
                            "rel": "bookmark",
                            "href": expected_flavor_bookmark,
                        },
                    ],
                },
                "addresses": {
                    "network_one": [
                        {
                            "version": 4,
                            "addr": "67.23.10.138",
                        },
                        {
                            "version": 6,
                            "addr": "::babe:67.23.10.138",
                        },
                    ],
                },
                "metadata": {
                    "Number": "1",
                },
                "links": [
                    {
                        "href": expected_server_href,
                        "rel": "self",
                    },
                    {
                        "href": expected_server_bookmark,
                        "rel": "bookmark",
                    },
                ],
            },
            {
                "id": 2,
                "uuid": FAKE_UUID,
                'created': self.TIMESTAMP,
                'updated': self.TIMESTAMP,
                "progress": 100,
                "name": "test_server_2",
                "status": "ACTIVE",
                "accessIPv4": "1.2.3.4",
                "accessIPv6": "fead::1234",
                "hostId": 'e4d909c290d0fb1ca068ffaddf22cbd0',
                "image": {
                    "id": "5",
                    "links": [
                        {
                            "rel": "bookmark",
                            "href": expected_image_bookmark,
                        },
                    ],
                },
                "flavor": {
                    "id": "1",
                    "links": [
                        {
                            "rel": "bookmark",
                            "href": expected_flavor_bookmark,
                        },
                    ],
                },
                "addresses": {
                    "network_one": [
                        {
                            "version": 4,
                            "addr": "67.23.10.138",
                        },
                        {
                            "version": 6,
                            "addr": "::babe:67.23.10.138",
                        },
                    ],
                },
                "metadata": {
                    "Number": "2",
                },
                "links": [
                    {
                        "href": expected_server_href_2,
                        "rel": "self",
                    },
                    {
                        "href": expected_server_bookmark_2,
                        "rel": "bookmark",
                    },
                ],
            },
        ]}

        output = serializer.serialize(fixture, 'detail')
        print output
        root = etree.XML(output)
        xmlutil.validate_schema(root, 'servers')
        server_elems = root.findall('{0}server'.format(NS))
        self.assertEqual(len(server_elems), 2)
        for i, server_elem in enumerate(server_elems):
            server_dict = fixture['servers'][i]

            for key in ['name', 'id', 'uuid', 'created', 'accessIPv4',
                        'updated', 'progress', 'status', 'hostId',
                        'accessIPv6']:
                self.assertEqual(server_elem.get(key), str(server_dict[key]))

            link_nodes = server_elem.findall('{0}link'.format(ATOMNS))
            self.assertEqual(len(link_nodes), 2)
            for i, link in enumerate(server_dict['links']):
                for key, value in link.items():
                    self.assertEqual(link_nodes[i].get(key), value)

            metadata_root = server_elem.find('{0}metadata'.format(NS))
            metadata_elems = metadata_root.findall('{0}meta'.format(NS))
            for i, metadata_elem in enumerate(metadata_elems):
                (meta_key, meta_value) = server_dict['metadata'].items()[i]
                self.assertEqual(str(metadata_elem.get('key')), str(meta_key))
                self.assertEqual(str(metadata_elem.text).strip(),
                                 str(meta_value))

            image_root = server_elem.find('{0}image'.format(NS))
            self.assertEqual(image_root.get('id'), server_dict['image']['id'])
            link_nodes = image_root.findall('{0}link'.format(ATOMNS))
            self.assertEqual(len(link_nodes), 1)
            for i, link in enumerate(server_dict['image']['links']):
                for key, value in link.items():
                    self.assertEqual(link_nodes[i].get(key), value)

            flavor_root = server_elem.find('{0}flavor'.format(NS))
            self.assertEqual(flavor_root.get('id'),
                             server_dict['flavor']['id'])
            link_nodes = flavor_root.findall('{0}link'.format(ATOMNS))
            self.assertEqual(len(link_nodes), 1)
            for i, link in enumerate(server_dict['flavor']['links']):
                for key, value in link.items():
                    self.assertEqual(link_nodes[i].get(key), value)

            addresses_root = server_elem.find('{0}addresses'.format(NS))
            addresses_dict = server_dict['addresses']
            network_elems = addresses_root.findall('{0}network'.format(NS))
            for i, network_elem in enumerate(network_elems):
                network = addresses_dict.items()[i]
                self.assertEqual(str(network_elem.get('id')), str(network[0]))
                ip_elems = network_elem.findall('{0}ip'.format(NS))
                for z, ip_elem in enumerate(ip_elems):
                    ip = network[1][z]
                    self.assertEqual(str(ip_elem.get('version')),
                                     str(ip['version']))
                    self.assertEqual(str(ip_elem.get('addr')),
                                     str(ip['addr']))

    def test_update(self):
        serializer = servers.ServerXMLSerializer()

        fixture = {
            "server": {
                "id": 1,
                "uuid": FAKE_UUID,
                'created': self.TIMESTAMP,
                'updated': self.TIMESTAMP,
                "progress": 0,
                "name": "test_server",
                "status": "BUILD",
                "hostId": 'e4d909c290d0fb1ca068ffaddf22cbd0',
                "accessIPv4": "1.2.3.4",
                "accessIPv6": "fead::1234",
                "image": {
                    "id": "5",
                    "links": [
                        {
                            "rel": "bookmark",
                            "href": self.IMAGE_BOOKMARK,
                        },
                    ],
                },
                "flavor": {
                    "id": "1",
                    "links": [
                        {
                            "rel": "bookmark",
                            "href": self.FLAVOR_BOOKMARK,
                        },
                    ],
                },
                "addresses": {
                    "network_one": [
                        {
                            "version": 4,
                            "addr": "67.23.10.138",
                        },
                        {
                            "version": 6,
                            "addr": "::babe:67.23.10.138",
                        },
                    ],
                    "network_two": [
                        {
                            "version": 4,
                            "addr": "67.23.10.139",
                        },
                        {
                            "version": 6,
                            "addr": "::babe:67.23.10.139",
                        },
                    ],
                },
                "metadata": {
                    "Open": "Stack",
                    "Number": "1",
                },
                'links': [
                    {
                        'href': self.SERVER_HREF,
                        'rel': 'self',
                    },
                    {
                        'href': self.SERVER_BOOKMARK,
                        'rel': 'bookmark',
                    },
                ],
            }
        }

        output = serializer.serialize(fixture, 'update')
        print output
        root = etree.XML(output)
        xmlutil.validate_schema(root, 'server')

        expected_server_href = self.SERVER_HREF
        expected_server_bookmark = self.SERVER_BOOKMARK
        expected_image_bookmark = self.IMAGE_BOOKMARK
        expected_flavor_bookmark = self.FLAVOR_BOOKMARK
        expected_now = self.TIMESTAMP
        expected_uuid = FAKE_UUID
        server_dict = fixture['server']

        for key in ['name', 'id', 'uuid', 'created', 'accessIPv4',
                    'updated', 'progress', 'status', 'hostId',
                    'accessIPv6']:
            self.assertEqual(root.get(key), str(server_dict[key]))

        link_nodes = root.findall('{0}link'.format(ATOMNS))
        self.assertEqual(len(link_nodes), 2)
        for i, link in enumerate(server_dict['links']):
            for key, value in link.items():
                self.assertEqual(link_nodes[i].get(key), value)

        metadata_root = root.find('{0}metadata'.format(NS))
        metadata_elems = metadata_root.findall('{0}meta'.format(NS))
        self.assertEqual(len(metadata_elems), 2)
        for i, metadata_elem in enumerate(metadata_elems):
            (meta_key, meta_value) = server_dict['metadata'].items()[i]
            self.assertEqual(str(metadata_elem.get('key')), str(meta_key))
            self.assertEqual(str(metadata_elem.text).strip(), str(meta_value))

        image_root = root.find('{0}image'.format(NS))
        self.assertEqual(image_root.get('id'), server_dict['image']['id'])
        link_nodes = image_root.findall('{0}link'.format(ATOMNS))
        self.assertEqual(len(link_nodes), 1)
        for i, link in enumerate(server_dict['image']['links']):
            for key, value in link.items():
                self.assertEqual(link_nodes[i].get(key), value)

        flavor_root = root.find('{0}flavor'.format(NS))
        self.assertEqual(flavor_root.get('id'), server_dict['flavor']['id'])
        link_nodes = flavor_root.findall('{0}link'.format(ATOMNS))
        self.assertEqual(len(link_nodes), 1)
        for i, link in enumerate(server_dict['flavor']['links']):
            for key, value in link.items():
                self.assertEqual(link_nodes[i].get(key), value)

        addresses_root = root.find('{0}addresses'.format(NS))
        addresses_dict = server_dict['addresses']
        network_elems = addresses_root.findall('{0}network'.format(NS))
        self.assertEqual(len(network_elems), 2)
        for i, network_elem in enumerate(network_elems):
            network = addresses_dict.items()[i]
            self.assertEqual(str(network_elem.get('id')), str(network[0]))
            ip_elems = network_elem.findall('{0}ip'.format(NS))
            for z, ip_elem in enumerate(ip_elems):
                ip = network[1][z]
                self.assertEqual(str(ip_elem.get('version')),
                                 str(ip['version']))
                self.assertEqual(str(ip_elem.get('addr')),
                                 str(ip['addr']))<|MERGE_RESOLUTION|>--- conflicted
+++ resolved
@@ -1573,8 +1573,6 @@
         res = req.get_response(fakes.wsgi_app())
         self.assertEqual(res.status_int, 422)
 
-<<<<<<< HEAD
-=======
     def test_create_instance_whitespace_name(self):
         self._setup_for_create_instance()
 
@@ -1662,7 +1660,6 @@
         self.assertEqual(access_ipv4, server['accessIPv4'])
         self.assertEqual(access_ipv6, server['accessIPv6'])
 
->>>>>>> 71f039b9
     def test_create_instance_v1_1(self):
         self._setup_for_create_instance()
 
