--- conflicted
+++ resolved
@@ -25,12 +25,8 @@
 from nova import flags
 from nova.virt import fake
 from nova.virt import libvirt_conn
-<<<<<<< HEAD
-from nova.virt import xenapi
+from nova.virt import xenapi_conn
 from nova.virt import hyperv
-=======
-from nova.virt import xenapi_conn
->>>>>>> 87265fd2
 
 
 FLAGS = flags.FLAGS
@@ -66,13 +62,9 @@
     elif t == 'libvirt':
         conn = libvirt_conn.get_connection(read_only)
     elif t == 'xenapi':
-<<<<<<< HEAD
-        conn = xenapi.get_connection(read_only)
+        conn = xenapi_conn.get_connection(read_only)
     elif t == 'hyperv':
         conn = hyperv.get_connection(read_only)
-=======
-        conn = xenapi_conn.get_connection(read_only)
->>>>>>> 87265fd2
     else:
         raise Exception('Unknown connection type "%s"' % t)
 
