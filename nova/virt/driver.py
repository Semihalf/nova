# vim: tabstop=4 shiftwidth=4 softtabstop=4

# Copyright 2011 Justin Santa Barbara
# All Rights Reserved.
#
#    Licensed under the Apache License, Version 2.0 (the "License"); you may
#    not use this file except in compliance with the License. You may obtain
#    a copy of the License at
#
#         http://www.apache.org/licenses/LICENSE-2.0
#
#    Unless required by applicable law or agreed to in writing, software
#    distributed under the License is distributed on an "AS IS" BASIS, WITHOUT
#    WARRANTIES OR CONDITIONS OF ANY KIND, either express or implied. See the
#    License for the specific language governing permissions and limitations
#    under the License.

"""
Driver base-classes:

    (Beginning of) the contract that compute drivers must follow, and shared
    types that support that contract
"""

from nova.compute import power_state


class InstanceInfo(object):
    def __init__(self, name, state):
        self.name = name
        assert state in power_state.valid_states(), "Bad state: %s" % state
        self.state = state


def block_device_info_get_root(block_device_info):
    block_device_info = block_device_info or {}
    return block_device_info.get('root_device_name')


def block_device_info_get_swap(block_device_info):
    block_device_info = block_device_info or {}
    return block_device_info.get('swap') or {'device_name': None,
                                             'swap_size': 0}


def swap_is_usable(swap):
    return swap and swap['device_name'] and swap['swap_size'] > 0


def block_device_info_get_ephemerals(block_device_info):
    block_device_info = block_device_info or {}
    ephemerals = block_device_info.get('ephemerals') or []
    return ephemerals


def block_device_info_get_mapping(block_device_info):
    block_device_info = block_device_info or {}
    block_device_mapping = block_device_info.get('block_device_mapping') or []
    return block_device_mapping


class ComputeDriver(object):
    """Base class for compute drivers.

    Lots of documentation is currently on fake.py.
    """

    def init_host(self, host):
        """Adopt existing VM's running here"""
        raise NotImplementedError()

    def get_info(self, instance_name):
        """Get the current status of an instance, by name (not ID!)

        Returns a dict containing:
        :state:           the running state, one of the power_state codes
        :max_mem:         (int) the maximum memory in KBytes allowed
        :mem:             (int) the memory in KBytes used by the domain
        :num_cpu:         (int) the number of virtual CPUs for the domain
        :cpu_time:        (int) the CPU time used in nanoseconds
        """
        raise NotImplementedError()

    def list_instances(self):
        raise NotImplementedError()

    def list_instances_detail(self):
        """Return a list of InstanceInfo for all registered VMs"""
        raise NotImplementedError()

<<<<<<< HEAD
    def spawn(self, instance, network_info=None, block_device_info=None):
=======
    def spawn(self, instance, network_info, block_device_mapping=None):
>>>>>>> bdcfaa5b
        """Launch a VM for the specified instance"""
        raise NotImplementedError()

    def destroy(self, instance, network_info, cleanup=True):
        """Destroy (shutdown and delete) the specified instance.

        The given parameter is an instance of nova.compute.service.Instance,
        and so the instance is being specified as instance.name.

        The work will be done asynchronously.  This function returns a
        task that allows the caller to detect when it is complete.

        If the instance is not found (for example if networking failed), this
        function should still succeed.  It's probably a good idea to log a
        warning in that case.

        """
        raise NotImplementedError()

    def reboot(self, instance, network_info):
        """Reboot specified VM"""
        raise NotImplementedError()

    def snapshot_instance(self, context, instance_id, image_id):
        raise NotImplementedError()

    def get_console_pool_info(self, console_type):
        raise NotImplementedError()

    def get_console_output(self, instance):
        raise NotImplementedError()

    def get_ajax_console(self, instance):
        raise NotImplementedError()

    def get_diagnostics(self, instance):
        """Return data about VM diagnostics"""
        raise NotImplementedError()

    def get_host_ip_addr(self):
        raise NotImplementedError()

    def attach_volume(self, context, instance_id, volume_id, mountpoint):
        raise NotImplementedError()

    def detach_volume(self, context, instance_id, volume_id):
        raise NotImplementedError()

    def compare_cpu(self, context, cpu_info):
        raise NotImplementedError()

    def migrate_disk_and_power_off(self, instance, dest):
        """Transfers the VHD of a running instance to another host, then shuts
        off the instance copies over the COW disk"""
        raise NotImplementedError()

    def snapshot(self, instance, image_id):
        """Create snapshot from a running VM instance."""
        raise NotImplementedError()

    def finish_migration(self, instance, disk_info, network_info,
                         resize_instance):
        """Completes a resize, turning on the migrated instance"""
        raise NotImplementedError()

    def revert_migration(self, instance):
        """Reverts a resize, powering back on the instance"""
        raise NotImplementedError()

    def pause(self, instance, callback):
        """Pause VM instance"""
        raise NotImplementedError()

    def unpause(self, instance, callback):
        """Unpause paused VM instance"""
        raise NotImplementedError()

    def suspend(self, instance, callback):
        """suspend the specified instance"""
        raise NotImplementedError()

    def resume(self, instance, callback):
        """resume the specified instance"""
        raise NotImplementedError()

    def rescue(self, instance, callback, network_info):
        """Rescue the specified instance"""
        raise NotImplementedError()

    def unrescue(self, instance, callback, network_info):
        """Unrescue the specified instance"""
        raise NotImplementedError()

    def update_available_resource(self, ctxt, host):
        """Updates compute manager resource info on ComputeNode table.

        This method is called when nova-compute launches, and
        whenever admin executes "nova-manage service update_resource".

        :param ctxt: security context
        :param host: hostname that compute manager is currently running

        """
        raise NotImplementedError()

    def live_migration(self, ctxt, instance_ref, dest,
                       post_method, recover_method):
        """Spawning live_migration operation for distributing high-load.

        :params ctxt: security context
        :params instance_ref:
            nova.db.sqlalchemy.models.Instance object
            instance object that is migrated.
        :params dest: destination host
        :params post_method:
            post operation method.
            expected nova.compute.manager.post_live_migration.
        :params recover_method:
            recovery method when any exception occurs.
            expected nova.compute.manager.recover_live_migration.

        """
        raise NotImplementedError()

    def refresh_security_group_rules(self, security_group_id):
        raise NotImplementedError()

    def refresh_security_group_members(self, security_group_id):
        raise NotImplementedError()

    def refresh_provider_fw_rules(self, security_group_id):
        """See: nova/virt/fake.py for docs."""
        raise NotImplementedError()

    def reset_network(self, instance):
        """reset networking for specified instance"""
        pass

    def ensure_filtering_rules_for_instance(self, instance_ref):
        """Setting up filtering rules and waiting for its completion.

        To migrate an instance, filtering rules to hypervisors
        and firewalls are inevitable on destination host.
        ( Waiting only for filtering rules to hypervisor,
        since filtering rules to firewall rules can be set faster).

        Concretely, the below method must be called.
        - setup_basic_filtering (for nova-basic, etc.)
        - prepare_instance_filter(for nova-instance-instance-xxx, etc.)

        to_xml may have to be called since it defines PROJNET, PROJMASK.
        but libvirt migrates those value through migrateToURI(),
        so , no need to be called.

        Don't use thread for this method since migration should
        not be started when setting-up filtering rules operations
        are not completed.

        :params instance_ref: nova.db.sqlalchemy.models.Instance object

        """
        raise NotImplementedError()

    def unfilter_instance(self, instance, network_info):
        """Stop filtering instance"""
        raise NotImplementedError()

    def set_admin_password(self, context, instance_id, new_pass=None):
        """Set the root/admin password for an instance on this server."""
        raise NotImplementedError()

    def inject_file(self, instance, b64_path, b64_contents):
        """Create a file on the VM instance. The file path and contents
        should be base64-encoded.
        """
        raise NotImplementedError()

    def agent_update(self, instance, url, md5hash):
        """Update agent on the VM instance."""
        raise NotImplementedError()

    def inject_network_info(self, instance, nw_info):
        """inject network info for specified instance"""
        pass

    def poll_rescued_instances(self, timeout):
        """Poll for rescued instances"""
        raise NotImplementedError()

    def set_host_enabled(self, host, enabled):
        """Sets the specified host's ability to accept new instances."""
        raise NotImplementedError()

    def plug_vifs(self, instance, network_info):
        """Plugs in VIFs to networks."""
        raise NotImplementedError()<|MERGE_RESOLUTION|>--- conflicted
+++ resolved
@@ -88,11 +88,7 @@
         """Return a list of InstanceInfo for all registered VMs"""
         raise NotImplementedError()
 
-<<<<<<< HEAD
     def spawn(self, instance, network_info=None, block_device_info=None):
-=======
-    def spawn(self, instance, network_info, block_device_mapping=None):
->>>>>>> bdcfaa5b
         """Launch a VM for the specified instance"""
         raise NotImplementedError()
 
