# vim: tabstop=4 shiftwidth=4 softtabstop=4

# Copyright 2010 United States Government as represented by the
# Administrator of the National Aeronautics and Space Administration.
# All Rights Reserved.
# Copyright (c) 2010 Citrix Systems, Inc.
#
#    Licensed under the Apache License, Version 2.0 (the "License"); you may
#    not use this file except in compliance with the License. You may obtain
#    a copy of the License at
#
#         http://www.apache.org/licenses/LICENSE-2.0
#
#    Unless required by applicable law or agreed to in writing, software
#    distributed under the License is distributed on an "AS IS" BASIS, WITHOUT
#    WARRANTIES OR CONDITIONS OF ANY KIND, either express or implied. See the
#    License for the specific language governing permissions and limitations
#    under the License.

"""
A fake (in-memory) hypervisor+api.

Allows nova testing w/o a hypervisor.  This module also documents the
semantics of real hypervisor connections.

"""

from nova import exception
from nova.compute import power_state


def get_connection(_):
    # The read_only parameter is ignored.
    return FakeConnection.instance()


class FakeConnection(object):
    """
    The interface to this class talks in terms of 'instances' (Amazon EC2 and
    internal Nova terminology), by which we mean 'running virtual machine'
    (XenAPI terminology) or domain (Xen or libvirt terminology).

    An instance has an ID, which is the identifier chosen by Nova to represent
    the instance further up the stack.  This is unfortunately also called a
    'name' elsewhere.  As far as this layer is concerned, 'instance ID' and
    'instance name' are synonyms.

    Note that the instance ID or name is not human-readable or
    customer-controlled -- it's an internal ID chosen by Nova.  At the
    nova.virt layer, instances do not have human-readable names at all -- such
    things are only known higher up the stack.

    Most virtualization platforms will also have their own identity schemes,
    to uniquely identify a VM or domain.  These IDs must stay internal to the
    platform-specific layer, and never escape the connection interface.  The
    platform-specific layer is responsible for keeping track of which instance
    ID maps to which platform-specific ID, and vice versa.

    In contrast, the list_disks and list_interfaces calls may return
    platform-specific IDs.  These identify a specific virtual disk or specific
    virtual network interface, and these IDs are opaque to the rest of Nova.

    Some methods here take an instance of nova.compute.service.Instance.  This
    is the datastructure used by nova.compute to store details regarding an
    instance, and pass them into this layer.  This layer is responsible for
    translating that generic datastructure into terms that are specific to the
    virtualization platform.
    """

    def __init__(self):
        self.instances = {}

    @classmethod
    def instance(cls):
        if not hasattr(cls, '_instance'):
            cls._instance = cls()
        return cls._instance

    def init_host(self):
        """
        Initialize anything that is necessary for the driver to function
        """
        return

    def list_instances(self):
        """
        Return the names of all the instances known to the virtualization
        layer, as a list.
        """
        return self.instances.keys()

    def spawn(self, instance):
        """
        Create a new instance/VM/domain on the virtualization platform.

        The given parameter is an instance of nova.compute.service.Instance.
        This function should use the data there to guide the creation of
        the new instance.

        The work will be done asynchronously.  This function returns a
        task that allows the caller to detect when it is complete.

        Once this successfully completes, the instance should be
        running (power_state.RUNNING).

        If this fails, any partial instance should be completely
        cleaned up, and the virtualization platform should be in the state
        that it was before this call began.
        """

        fake_instance = FakeInstance()
        self.instances[instance.name] = fake_instance
        fake_instance._state = power_state.RUNNING

    def snapshot(self, instance, name):
        """
        Snapshots the specified instance.

        The given parameter is an instance of nova.compute.service.Instance,
        and so the instance is being specified as instance.name.

        The second parameter is the name of the snapshot.

        The work will be done asynchronously.  This function returns a
        task that allows the caller to detect when it is complete.
        """
        pass

    def reboot(self, instance):
        """
        Reboot the specified instance.

        The given parameter is an instance of nova.compute.service.Instance,
        and so the instance is being specified as instance.name.

        The work will be done asynchronously.  This function returns a
        task that allows the caller to detect when it is complete.
        """
        pass

    def set_admin_password(self, instance, new_pass):
        """
        Set the root password on the specified instance.

        The first parameter is an instance of nova.compute.service.Instance,
        and so the instance is being specified as instance.name. The second
        parameter is the value of the new password.

        The work will be done asynchronously.  This function returns a
        task that allows the caller to detect when it is complete.
        """
        pass

    def rescue(self, instance):
        """
        Rescue the specified instance.
        """
        pass

    def unrescue(self, instance):
        """
        Unrescue the specified instance.
        """
        pass

    def pause(self, instance, callback):
        """
        Pause the specified instance.
        """
        pass

    def unpause(self, instance, callback):
        """
        Unpause the specified instance.
        """
        pass

    def suspend(self, instance, callback):
        """
        suspend the specified instance
        """
        pass

    def resume(self, instance, callback):
        """
        resume the specified instance
        """
        pass

    def destroy(self, instance):
        """
        Destroy (shutdown and delete) the specified instance.

        The given parameter is an instance of nova.compute.service.Instance,
        and so the instance is being specified as instance.name.

        The work will be done asynchronously.  This function returns a
        task that allows the caller to detect when it is complete.
        """
        del self.instances[instance.name]

    def attach_volume(self, instance_name, device_path, mountpoint):
        """Attach the disk at device_path to the instance at mountpoint"""
        return True

    def detach_volume(self, instance_name, mountpoint):
        """Detach the disk attached to the instance at mountpoint"""
        return True

    def get_info(self, instance_name):
        """
        Get a block of information about the given instance.  This is returned
        as a dictionary containing 'state': The power_state of the instance,
        'max_mem': The maximum memory for the instance, in KiB, 'mem': The
        current memory the instance has, in KiB, 'num_cpu': The current number
        of virtual CPUs the instance has, 'cpu_time': The total CPU time used
        by the instance, in nanoseconds.

        This method should raise exception.NotFound if the hypervisor has no
        knowledge of the instance
        """
        if instance_name not in self.instances:
            raise exception.NotFound(_("Instance %s Not Found")
                                     % instance_name)
        i = self.instances[instance_name]
        return {'state': i._state,
                'max_mem': 0,
                'mem': 0,
                'num_cpu': 2,
                'cpu_time': 0}

    def get_diagnostics(self, instance_name):
        pass

    def list_disks(self, instance_name):
        """
        Return the IDs of all the virtual disks attached to the specified
        instance, as a list.  These IDs are opaque to the caller (they are
        only useful for giving back to this layer as a parameter to
        disk_stats).  These IDs only need to be unique for a given instance.

        Note that this function takes an instance ID, not a
        compute.service.Instance, so that it can be called by compute.monitor.
        """
        return ['A_DISK']

    def list_interfaces(self, instance_name):
        """
        Return the IDs of all the virtual network interfaces attached to the
        specified instance, as a list.  These IDs are opaque to the caller
        (they are only useful for giving back to this layer as a parameter to
        interface_stats).  These IDs only need to be unique for a given
        instance.

        Note that this function takes an instance ID, not a
        compute.service.Instance, so that it can be called by compute.monitor.
        """
        return ['A_VIF']

    def block_stats(self, instance_name, disk_id):
        """
        Return performance counters associated with the given disk_id on the
        given instance_name.  These are returned as [rd_req, rd_bytes, wr_req,
        wr_bytes, errs], where rd indicates read, wr indicates write, req is
        the total number of I/O requests made, bytes is the total number of
        bytes transferred, and errs is the number of requests held up due to a
        full pipeline.

        All counters are long integers.

        This method is optional.  On some platforms (e.g. XenAPI) performance
        statistics can be retrieved directly in aggregate form, without Nova
        having to do the aggregation.  On those platforms, this method is
        unused.

        Note that this function takes an instance ID, not a
        compute.service.Instance, so that it can be called by compute.monitor.
        """
        return [0L, 0L, 0L, 0L, null]

    def interface_stats(self, instance_name, iface_id):
        """
        Return performance counters associated with the given iface_id on the
        given instance_id.  These are returned as [rx_bytes, rx_packets,
        rx_errs, rx_drop, tx_bytes, tx_packets, tx_errs, tx_drop], where rx
        indicates receive, tx indicates transmit, bytes and packets indicate
        the total number of bytes or packets transferred, and errs and dropped
        is the total number of packets failed / dropped.

        All counters are long integers.

        This method is optional.  On some platforms (e.g. XenAPI) performance
        statistics can be retrieved directly in aggregate form, without Nova
        having to do the aggregation.  On those platforms, this method is
        unused.

        Note that this function takes an instance ID, not a
        compute.service.Instance, so that it can be called by compute.monitor.
        """
        return [0L, 0L, 0L, 0L, 0L, 0L, 0L, 0L]

    def get_console_output(self, instance):
        return 'FAKE CONSOLE OUTPUT'

    def get_ajax_console(self, instance):
        return 'http://fakeajaxconsole.com/?token=FAKETOKEN'

    def get_console_pool_info(self, console_type):
        return  {'address': '127.0.0.1',
                 'username': 'fakeuser',
                 'password': 'fakepassword'}

<<<<<<< HEAD
    def refresh_security_group_rules(self, security_group_id):
        """This method is called after a change to security groups.

        All security groups and their associated rules live in the datastore,
        and calling this method should apply the updated rules to instances
        running the specified security group.

        An error should be raised if the operation cannot complete.

        """
        return True

    def refresh_security_group_members(self, security_group_id):
        """This method is called when a security group is added to an instance.

        This message is sent to the virtualization drivers on hosts that are
        running an instance that belongs to a security group that has a rule
        that references the security group identified by `security_group_id`.
        It is the responsiblity of this method to make sure any rules
        that authorize traffic flow with members of the security group are
        updated and any new members can communicate, and any removed members
        cannot.

        Scenario:
            * we are running on host 'H0' and we have an instance 'i-0'.
            * instance 'i-0' is a member of security group 'speaks-b'
            * group 'speaks-b' has an ingress rule that authorizes group 'b'
            * another host 'H1' runs an instance 'i-1'
            * instance 'i-1' is a member of security group 'b'

            When 'i-1' launches or terminates we will recieve the message
            to update members of group 'b', at which time we will make
            any changes needed to the rules for instance 'i-0' to allow
            or deny traffic coming from 'i-1', depending on if it is being
            added or removed from the group.

        In this scenario, 'i-1' could just as easily have been running on our
        host 'H0' and this method would still have been called.  The point was
        that this method isn't called on the host where instances of that
        group are running (as is the case with
        :method:`refresh_security_group_rules`) but is called where references
        are made to authorizing those instances.

        An error should be raised if the operation cannot complete.

        """
        return True
=======
    def get_cpu_info(self):
        """This method is supported only libvirt.  """
        return

    def get_vcpu_number(self):
        """This method is supported only libvirt.  """
        return -1

    def get_memory_mb(self):
        """This method is supported only libvirt.."""
        return -1

    def get_local_gb(self):
        """This method is supported only libvirt.."""
        return -1

    def get_hypervisor_type(self):
        """This method is supported only libvirt.."""
        return

    def get_hypervisor_version(self):
        """This method is supported only libvirt.."""
        return -1

    def compare_cpu(self, xml):
        """This method is supported only libvirt.."""
        raise NotImplementedError('This method is supported only libvirt.')

    def live_migration(self, context, instance_ref, dest):
        """This method is supported only libvirt.."""
        raise NotImplementedError('This method is supported only libvirt.')
>>>>>>> 4577c119


class FakeInstance(object):

    def __init__(self):
        self._state = power_state.NOSTATE<|MERGE_RESOLUTION|>--- conflicted
+++ resolved
@@ -310,7 +310,6 @@
                  'username': 'fakeuser',
                  'password': 'fakepassword'}
 
-<<<<<<< HEAD
     def refresh_security_group_rules(self, security_group_id):
         """This method is called after a change to security groups.
 
@@ -358,7 +357,7 @@
 
         """
         return True
-=======
+
     def get_cpu_info(self):
         """This method is supported only libvirt.  """
         return
@@ -390,7 +389,6 @@
     def live_migration(self, context, instance_ref, dest):
         """This method is supported only libvirt.."""
         raise NotImplementedError('This method is supported only libvirt.')
->>>>>>> 4577c119
 
 
 class FakeInstance(object):
